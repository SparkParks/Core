package com.palacemc.core;

import com.comphenix.protocol.ProtocolLibrary;
import com.palacemc.core.command.CoreCommand;
import com.palacemc.core.command.CoreCommandMap;
import com.palacemc.core.commands.ListCommand;
import com.palacemc.core.commands.PluginsCommand;
import com.palacemc.core.commands.SafestopCommand;
import com.palacemc.core.config.LanguageFormatter;
import com.palacemc.core.config.YAMLConfigurationFile;
import com.palacemc.core.dashboard.DashboardConnection;
import com.palacemc.core.library.LibraryHandler;
import com.palacemc.core.packets.adapters.SettingsAdapter;
import com.palacemc.core.player.CPlayerManager;
import com.palacemc.core.player.impl.CorePlayerManager;
import com.palacemc.core.plugin.PluginInfo;
import com.palacemc.core.utils.ItemUtil;
import com.palacemc.core.utils.SqlUtil;
import lombok.Getter;
import lombok.Setter;
import org.bukkit.Bukkit;
import org.bukkit.ChatColor;
import org.bukkit.Server;
import org.bukkit.World;
import org.bukkit.command.ConsoleCommandSender;
import org.bukkit.configuration.file.FileConfiguration;
import org.bukkit.entity.Player;
import org.bukkit.event.Listener;
import org.bukkit.inventory.Inventory;
import org.bukkit.plugin.PluginManager;
import org.bukkit.plugin.java.JavaPlugin;
import org.bukkit.scheduler.BukkitScheduler;

import java.net.URISyntaxException;
import java.util.List;

@PluginInfo(name = "Core")
public class Core extends JavaPlugin {
<<<<<<< HEAD
    @Getter
    @Setter
    private static String serverType = "Hub";
    @Getter
    @Setter
    private static String instanceName = "";
    @Getter
    @Setter
    private static boolean testNetwork = false;
=======

    @Getter @Setter private static String serverType = "Hub";
    @Getter @Setter private static String instanceName = "";
>>>>>>> 416f735b
    private CoreCommandMap commandMap;

    @Getter private static DashboardConnection dashboardConnection;

    private LanguageFormatter languageFormatter;
    private CPlayerManager playerManager;

    private SqlUtil sqlUtil;

    private YAMLConfigurationFile configFile;

    @Override
    public final void onEnable() {
        // Kick all players on reload
        for (Player player : Bukkit.getOnlinePlayers()) {
            player.kickPlayer(ChatColor.RED + "Server is reloading!");
        }
        // Libraries
        LibraryHandler.loadLibraries(this);
        // Formatter
        languageFormatter = new LanguageFormatter(this);
        // Protocol lib adapters
        ProtocolLibrary.getProtocolManager().addPacketListener(new SettingsAdapter());
        // Register plugin channel
        getServer().getMessenger().registerOutgoingPluginChannel(this, "BungeeCord");
        // Managers
        playerManager = new CorePlayerManager();
        commandMap = new CoreCommandMap(this);
        // SQL Classes
        sqlUtil = new SqlUtil();
        // Configurations
        configFile = new YAMLConfigurationFile(this, "", "config.yml");
        setServerType(getCoreConfig().getString("server-type"));
        setInstanceName(getCoreConfig().getString("instance-name"));
        setTestNetwork(getCoreConfig().getBoolean("test-network"));
        //Dashboard
        try {
            dashboardConnection = new DashboardConnection();
        } catch (URISyntaxException e) {
            e.printStackTrace();
        }
        // Register Listeners
        registerListeners();
        // Register Commands
        registerCommands();
        logMessage("Core", ChatColor.DARK_GREEN + "Enabled");
    }

    public void registerListeners() {
        registerListener(new ItemUtil());
    }

    public void registerCommands() {
        registerCommand(new ListCommand());
        registerCommand(new PluginsCommand());
        registerCommand(new SafestopCommand());
    }

    public final void registerCommand(CoreCommand command) {
        commandMap.registerCommand(command);
    }

    @Override
    public final void onDisable() {
        logMessage("Core", ChatColor.DARK_RED + "Disabled");
    }

    /* Core Info */
    public static Core getInstance() {
        return Core.getPlugin(Core.class);
    }

    public static String getVersion() {
<<<<<<< HEAD
        String v = getPlugin(Core.class).getDescription().getVersion();
        if (v != null) {
            return v;
        } else {
            return "1.0";
        }
=======
        return getInstance().getDescription().getVersion();
>>>>>>> 416f735b
    }

    /* Managers */
    public static CPlayerManager getPlayerManager() {
        return getInstance().playerManager;
    }

    public static LanguageFormatter getLanguageFormatter() {
        return getInstance().languageFormatter;
    }

    /* SQL Classes */
    public static SqlUtil getSqlUtil() {
        return getInstance().sqlUtil;
    }

    /* Configurations */
    public static FileConfiguration getCoreConfig() {
        return getInstance().configFile.getConfig();
    }

    /**
     * Bukkit Utils
     */
    @SuppressWarnings("unused")
    public static Inventory createInventory(int size, String title) {
        return Bukkit.createInventory(null, size, title);
    }

    @SuppressWarnings("unused")
    public static World getWorld(String name) {
        return getBukkitServer().getWorld(name);
    }

    public static World getDefaultWorld() {
        return getBukkitServer().getWorlds().get(0);
    }

    @SuppressWarnings("unused")
    public static List<World> getWorlds() {
        return getBukkitServer().getWorlds();
    }

    @SuppressWarnings("unused")
    public static void shutdown() {
        getBukkitServer().shutdown();
    }

    public static void registerListener(Listener listener) {
        getPluginManager().registerEvents(listener, getInstance());
    }

    @SuppressWarnings("unused")
    public static void cancelTask(int taskId) {
        getScheduler().cancelTask(taskId);
    }

    @SuppressWarnings("UnusedReturnValue")
    public static int runTaskLater(Runnable task, long delay) {
        return getScheduler().runTaskLater(getInstance(), task, delay).getTaskId();
    }

    /* Log Utils */
    public static void logMessage(String name, String message) {
        logInfo(ChatColor.GOLD + name + ChatColor.DARK_GRAY + " > " + message);
    }

    public static void logInfo(String message) {
        getConsoleSender().sendMessage(message);
    }

    /**
     * Bukkit Getters
     */
    private static PluginManager getPluginManager() {
        return getBukkitServer().getPluginManager();
    }

    private static ConsoleCommandSender getConsoleSender() {
        return getBukkitServer().getConsoleSender();
    }

    private static BukkitScheduler getScheduler() {
        return Bukkit.getScheduler();
    }

    private static Server getBukkitServer() {
        return Bukkit.getServer();
    }
}<|MERGE_RESOLUTION|>--- conflicted
+++ resolved
@@ -36,7 +36,6 @@
 
 @PluginInfo(name = "Core")
 public class Core extends JavaPlugin {
-<<<<<<< HEAD
     @Getter
     @Setter
     private static String serverType = "Hub";
@@ -46,14 +45,10 @@
     @Getter
     @Setter
     private static boolean testNetwork = false;
-=======
-
-    @Getter @Setter private static String serverType = "Hub";
-    @Getter @Setter private static String instanceName = "";
->>>>>>> 416f735b
     private CoreCommandMap commandMap;
 
-    @Getter private static DashboardConnection dashboardConnection;
+    @Getter
+    private static DashboardConnection dashboardConnection;
 
     private LanguageFormatter languageFormatter;
     private CPlayerManager playerManager;
@@ -124,16 +119,7 @@
     }
 
     public static String getVersion() {
-<<<<<<< HEAD
-        String v = getPlugin(Core.class).getDescription().getVersion();
-        if (v != null) {
-            return v;
-        } else {
-            return "1.0";
-        }
-=======
         return getInstance().getDescription().getVersion();
->>>>>>> 416f735b
     }
 
     /* Managers */
