--- conflicted
+++ resolved
@@ -1,371 +1,363 @@
-package network.palace.core.economy;
-
-import network.palace.core.Core;
-import network.palace.core.events.EconomyUpdateEvent;
-import network.palace.core.mongo.MongoHandler;
-
-import java.util.UUID;
-
-/**
- * The type Economy manager.
- */
-public class EconomyManager {
-
-<<<<<<< HEAD
-    private final Map<UUID, Payment> balance = new HashMap<>();
-    private final Map<UUID, Payment> tokens = new HashMap<>();
-
-    /**
-     * Instantiates a new Economy manager.
-     */
-    public EconomyManager() {
-        Core.runTaskTimerAsynchronously(() -> {
-            Map<UUID, Payment> localMap = new HashMap<>(balance);
-            balance.clear();
-            for (Map.Entry<UUID, Payment> entry : new HashSet<>(localMap.entrySet())) {
-                Payment payment = new Payment(entry.getKey(), entry.getValue().getAmount(), entry.getValue().getSource());
-                balance.remove(entry.getKey());
-                if (payment.getAmount() == 0) continue;
-                changeBalance(entry.getKey(), payment.getAmount(), payment.getSource());
-            }
-        }, 0L, 20L);
-        Core.runTaskTimerAsynchronously(() -> {
-            Map<UUID, Payment> localMap = new HashMap<>(tokens);
-            tokens.clear();
-            for (Map.Entry<UUID, Payment> entry : new HashSet<>(localMap.entrySet())) {
-                Payment payment = new Payment(entry.getKey(), entry.getValue().getAmount(), entry.getValue().getSource());
-                tokens.remove(entry.getKey());
-                if (payment.getAmount() == 0) continue;
-                changeTokens(entry.getKey(), payment.getAmount(), payment.getSource());
-            }
-        }, 0L, 20L);
-    }
-
-    private Map<UUID, Payment> getPartOfMap(Map<UUID, Payment> map, int amount) {
-        if (map.size() <= amount) return new HashMap<>(map);
-        Map<UUID, Payment> temp = new HashMap<>();
-        int i = 0;
-        for (Map.Entry<UUID, Payment> entry : map.entrySet()) {
-            if (i >= amount) {
-                break;
-            }
-            temp.put(entry.getKey(), entry.getValue());
-            i++;
-        }
-        return temp;
-    }
-
-    private void changeBalance(UUID uuid, int amount, String source) {
-        Connection connection = Core.getSqlUtil().getConnection();
-        if (connection == null) return;
-        try {
-            PreparedStatement sql = connection.prepareStatement("UPDATE player_data SET balance=(balance+?) WHERE uuid=?;");
-            sql.setInt(1, amount);
-            sql.setString(2, uuid.toString());
-            sql.execute();
-            sql.close();
-            logTransaction(uuid, amount, source, "add balance");
-            new EconomyUpdateEvent(uuid, getBalance(uuid), CurrencyType.BALANCE).call();
-        } catch (SQLException e) {
-            e.printStackTrace();
-        }
-    }
-
-    private void changeTokens(UUID uuid, int amount, String source) {
-        Connection connection = Core.getSqlUtil().getConnection();
-        if (connection == null) return;
-        try {
-            PreparedStatement sql = connection.prepareStatement("UPDATE player_data SET tokens=(tokens+?) WHERE uuid=?;");
-            sql.setInt(1, amount);
-            sql.setString(2, uuid.toString());
-            sql.execute();
-            sql.close();
-            logTransaction(uuid, amount, source, "add tokens");
-            new EconomyUpdateEvent(uuid, getTokens(uuid), CurrencyType.TOKENS).call();
-        } catch (SQLException e) {
-            e.printStackTrace();
-        }
-    }
-
-    /**
-     * Sets balance.
-     *
-     * @param uuid   the uuid
-     * @param amount the amount
-     * @param source the source
-     * @param set    the set
-     */
-    public void setBalance(UUID uuid, int amount, String source, boolean set) {
-        Connection connection = Core.getSqlUtil().getConnection();
-        if (connection == null) return;
-        try {
-            PreparedStatement sql = connection.prepareStatement("UPDATE player_data SET balance=? WHERE uuid=?;");
-            sql.setInt(1, amount);
-            sql.setString(2, uuid.toString());
-            sql.execute();
-            sql.close();
-            new EconomyUpdateEvent(uuid, getBalance(uuid), CurrencyType.BALANCE).call();
-        } catch (SQLException e) {
-            e.printStackTrace();
-        }
-        if (set) {
-            logTransaction(uuid, amount, source, "set balance");
-        }
-    }
-
-    /**
-     * Sets tokens.
-     *
-     * @param uuid   the uuid
-     * @param amount the amount
-     * @param source the source
-     * @param set    the set
-     */
-    public void setTokens(UUID uuid, int amount, String source, boolean set) {
-        Connection connection = Core.getSqlUtil().getConnection();
-        if (connection == null) return;
-        try {
-            PreparedStatement sql = connection.prepareStatement("UPDATE player_data SET tokens=? WHERE uuid=?;");
-            sql.setInt(1, amount);
-            sql.setString(2, uuid.toString());
-            sql.execute();
-            sql.close();
-            new EconomyUpdateEvent(uuid, getTokens(uuid), CurrencyType.TOKENS).call();
-        } catch (SQLException e) {
-            e.printStackTrace();
-        }
-        if (set) {
-            logTransaction(uuid, amount, source, "set tokens");
-        }
-    }
-
-    /**
-     * Logout.
-     *
-     * @param uuid the uuid
-     */
-    public void logout(UUID uuid) {
-        if (balance.containsKey(uuid)) {
-            Payment payment = balance.remove(uuid);
-            changeBalance(uuid, payment.getAmount(), payment.getSource());
-        }
-        if (tokens.containsKey(uuid)) {
-            Payment payment = tokens.remove(uuid);
-            changeTokens(uuid, payment.getAmount(), payment.getSource());
-        }
-    }
-
-    /**
-     * Gets balance.
-     *
-     * @param requester the requester
-     * @param name      the name
-     * @return the balance
-     */
-    public int getBalance(CommandSender requester, String name) {
-        Connection connection = Core.getSqlUtil().getConnection();
-        if (connection == null) return 0;
-        try {
-            PreparedStatement sql = connection.prepareStatement("SELECT balance FROM player_data WHERE username=?");
-            sql.setString(1, name);
-            ResultSet result = sql.executeQuery();
-            int amount = 0;
-            int times = 0;
-            while (result.next()) {
-                times++;
-                amount = result.getInt("balance");
-            }
-            if (times > 1) {
-                requester.sendMessage(ChatColor.RED + "" + ChatColor.BOLD + "More than one value found for " +
-                        ChatColor.GREEN + name + "!");
-            }
-            result.close();
-            sql.close();
-            return amount;
-        } catch (SQLException e) {
-            e.printStackTrace();
-        }
-        return 0;
-    }
-
-    /**
-     * Gets balance.
-     *
-     * @param uuid the uuid
-     * @return the balance
-     */
-    public int getBalance(UUID uuid) {
-        Connection connection = Core.getSqlUtil().getConnection();
-        if (connection == null) return 0;
-        try {
-            PreparedStatement sql = connection.prepareStatement("SELECT balance FROM player_data WHERE uuid=?");
-            sql.setString(1, uuid.toString());
-            ResultSet result = sql.executeQuery();
-            if (!result.next()) {
-                result.close();
-                sql.close();
-                return 0;
-            }
-            int balance = result.getInt("balance");
-            result.close();
-            sql.close();
-            return balance;
-        } catch (SQLException e) {
-            e.printStackTrace();
-            return 0;
-        }
-    }
-
-    /**
-     * Gets tokens.
-     *
-     * @param requester the requester
-     * @param name      the name
-     * @return the tokens
-     */
-    public int getTokens(CommandSender requester, String name) {
-        Connection connection = Core.getSqlUtil().getConnection();
-        if (connection == null) return 0;
-        try {
-            PreparedStatement sql = connection.prepareStatement("SELECT tokens FROM player_data WHERE username=?");
-            sql.setString(1, name);
-            ResultSet result = sql.executeQuery();
-            int amount = 0;
-            int times = 0;
-            while (result.next()) {
-                times++;
-                amount = result.getInt("tokens");
-            }
-            if (times > 1) {
-                requester.sendMessage(ChatColor.RED + "" + ChatColor.BOLD + "More than one value found for " +
-                        ChatColor.GREEN + name + "!");
-            }
-            result.close();
-            sql.close();
-            return amount;
-        } catch (SQLException e) {
-            e.printStackTrace();
-        }
-        return 0;
-    }
-
-    /**
-     * Gets tokens.
-     *
-     * @param uuid the uuid
-     * @return the tokens
-     */
-    public int getTokens(UUID uuid) {
-        Connection connection = Core.getSqlUtil().getConnection();
-        if (connection == null) return 0;
-        try {
-            PreparedStatement sql = connection.prepareStatement("SELECT tokens FROM player_data WHERE uuid=?");
-            sql.setString(1, uuid.toString());
-            ResultSet result = sql.executeQuery();
-            if (!result.next()) {
-                result.close();
-                sql.close();
-                return 0;
-            }
-            int tokens = result.getInt("tokens");
-            result.close();
-            sql.close();
-            return tokens;
-        } catch (SQLException e) {
-            e.printStackTrace();
-            return 0;
-        }
-    }
-
-    /**
-     * Add balance.
-     *
-     * @param uuid   the uuid
-     * @param amount the amount
-     */
-    public void addBalance(UUID uuid, int amount) {
-        addBalance(uuid, amount, "plugin");
-    }
-
-    /**
-     * Add balance.
-     *
-     * @param uuid   the uuid
-     * @param amount the amount
-     * @param source the source
-     */
-    public void addBalance(UUID uuid, int amount, String source) {
-        String sign = amount > 0 ? "+ " : "- ";
-        CPlayer player = Core.getPlayerManager().getPlayer(uuid);
-        player.getActionBar().show(ChatColor.YELLOW + sign + "$" + Math.abs(amount));
-        addCurrency(uuid, amount, source, balance);
-    }
-
-    /**
-     * Add tokens.
-     *
-     * @param uuid   the uuid
-     * @param amount the amount
-     */
-    public void addTokens(UUID uuid, int amount) {
-        addTokens(uuid, amount, "plugin");
-    }
-
-    /**
-     * Add tokens.
-     *
-     * @param uuid   the uuid
-     * @param amount the amount
-     * @param source the source
-     */
-    public void addTokens(UUID uuid, int amount, String source) {
-        String sign = amount > 0 ? "+ " : "- ";
-        CPlayer player = Core.getPlayerManager().getPlayer(uuid);
-        player.getActionBar().show(ChatColor.YELLOW + sign + Math.abs(amount) + " Tokens");
-        addCurrency(uuid, amount, source, tokens);
-    }
-
-    /**
-     * Method that works for both balance and tokens
-     *
-     * @param uuid   the uuid
-     * @param amount the amount
-     * @param source the source
-     * @param map    the map to add the payment to
-     */
-    private void addCurrency(UUID uuid, int amount, String source, Map<UUID, Payment> map) {
-        if (map.containsKey(uuid)) {
-            Payment payment = map.remove(uuid);
-            if (amount + payment.getAmount() == 0) {
-                return;
-            }
-            map.put(uuid, new Payment(uuid, amount + payment.getAmount(), source));
-        } else {
-            map.put(uuid, new Payment(uuid, amount, source));
-        }
-    }
-
-    private void logTransaction(UUID uuid, int amount, String source, String type) {
-        if (type.length() > 15) {
-            return;
-        }
-        Connection connection = Core.getSqlUtil().getConnection();
-        if (connection == null) return;
-        try {
-            PreparedStatement sql = connection.prepareStatement("INSERT INTO economy_logs (uuid, amount, type, source, server, timestamp)" +
-                    " VALUES ('" + uuid.toString() + "', '" + amount + "', '" + type + "', '" + source + "', '" +
-                    Core.getInstanceName() + "', '" + System.currentTimeMillis() / 1000 + "')");
-            sql.execute();
-            sql.close();
-        } catch (SQLException e) {
-            e.printStackTrace();
-        }
-=======
-    public void changeAmount(UUID uuid, int amount, String source, CurrencyType type, boolean set) {
-        MongoHandler handler = Core.getMongoHandler();
-        handler.changeAmount(uuid, amount, type, set);
-        handler.logTransaction(uuid, amount, source, type, set);
-        new EconomyUpdateEvent(uuid, handler.getCurrency(uuid, type), type).call();
->>>>>>> f33d816c
-    }
-}
+package network.palace.core.economy;
+
+import network.palace.core.Core;
+import network.palace.core.events.EconomyUpdateEvent;
+import network.palace.core.mongo.MongoHandler;
+
+import java.util.UUID;
+
+/**
+ * The type Economy manager.
+ */
+public class EconomyManager {
+
+    private final Map<UUID, Payment> balance = new HashMap<>();
+    private final Map<UUID, Payment> tokens = new HashMap<>();
+
+    /**
+     * Instantiates a new Economy manager.
+     */
+    public EconomyManager() {
+        Core.runTaskTimerAsynchronously(() -> {
+            Map<UUID, Payment> localMap = new HashMap<>(balance);
+            balance.clear();
+            for (Map.Entry<UUID, Payment> entry : new HashSet<>(localMap.entrySet())) {
+                Payment payment = new Payment(entry.getKey(), entry.getValue().getAmount(), entry.getValue().getSource());
+                balance.remove(entry.getKey());
+                if (payment.getAmount() == 0) continue;
+                changeBalance(entry.getKey(), payment.getAmount(), payment.getSource());
+            }
+        }, 0L, 20L);
+        Core.runTaskTimerAsynchronously(() -> {
+            Map<UUID, Payment> localMap = new HashMap<>(tokens);
+            tokens.clear();
+            for (Map.Entry<UUID, Payment> entry : new HashSet<>(localMap.entrySet())) {
+                Payment payment = new Payment(entry.getKey(), entry.getValue().getAmount(), entry.getValue().getSource());
+                tokens.remove(entry.getKey());
+                if (payment.getAmount() == 0) continue;
+                changeTokens(entry.getKey(), payment.getAmount(), payment.getSource());
+            }
+        }, 0L, 20L);
+    }
+
+    private Map<UUID, Payment> getPartOfMap(Map<UUID, Payment> map, int amount) {
+        if (map.size() <= amount) return new HashMap<>(map);
+        Map<UUID, Payment> temp = new HashMap<>();
+        int i = 0;
+        for (Map.Entry<UUID, Payment> entry : map.entrySet()) {
+            if (i >= amount) {
+                break;
+            }
+            temp.put(entry.getKey(), entry.getValue());
+            i++;
+        }
+        return temp;
+    }
+
+    private void changeBalance(UUID uuid, int amount, String source) {
+        Connection connection = Core.getSqlUtil().getConnection();
+        if (connection == null) return;
+        try {
+            PreparedStatement sql = connection.prepareStatement("UPDATE player_data SET balance=(balance+?) WHERE uuid=?;");
+            sql.setInt(1, amount);
+            sql.setString(2, uuid.toString());
+            sql.execute();
+            sql.close();
+            logTransaction(uuid, amount, source, "add balance");
+            new EconomyUpdateEvent(uuid, getBalance(uuid), CurrencyType.BALANCE).call();
+        } catch (SQLException e) {
+            e.printStackTrace();
+        }
+    }
+
+    private void changeTokens(UUID uuid, int amount, String source) {
+        Connection connection = Core.getSqlUtil().getConnection();
+        if (connection == null) return;
+        try {
+            PreparedStatement sql = connection.prepareStatement("UPDATE player_data SET tokens=(tokens+?) WHERE uuid=?;");
+            sql.setInt(1, amount);
+            sql.setString(2, uuid.toString());
+            sql.execute();
+            sql.close();
+            logTransaction(uuid, amount, source, "add tokens");
+            new EconomyUpdateEvent(uuid, getTokens(uuid), CurrencyType.TOKENS).call();
+        } catch (SQLException e) {
+            e.printStackTrace();
+        }
+    }
+
+    /**
+     * Sets balance.
+     *
+     * @param uuid   the uuid
+     * @param amount the amount
+     * @param source the source
+     * @param set    the set
+     */
+    public void setBalance(UUID uuid, int amount, String source, boolean set) {
+        Connection connection = Core.getSqlUtil().getConnection();
+        if (connection == null) return;
+        try {
+            PreparedStatement sql = connection.prepareStatement("UPDATE player_data SET balance=? WHERE uuid=?;");
+            sql.setInt(1, amount);
+            sql.setString(2, uuid.toString());
+            sql.execute();
+            sql.close();
+            new EconomyUpdateEvent(uuid, getBalance(uuid), CurrencyType.BALANCE).call();
+        } catch (SQLException e) {
+            e.printStackTrace();
+        }
+        if (set) {
+            logTransaction(uuid, amount, source, "set balance");
+        }
+    }
+
+    /**
+     * Sets tokens.
+     *
+     * @param uuid   the uuid
+     * @param amount the amount
+     * @param source the source
+     * @param set    the set
+     */
+    public void setTokens(UUID uuid, int amount, String source, boolean set) {
+        Connection connection = Core.getSqlUtil().getConnection();
+        if (connection == null) return;
+        try {
+            PreparedStatement sql = connection.prepareStatement("UPDATE player_data SET tokens=? WHERE uuid=?;");
+            sql.setInt(1, amount);
+            sql.setString(2, uuid.toString());
+            sql.execute();
+            sql.close();
+            new EconomyUpdateEvent(uuid, getTokens(uuid), CurrencyType.TOKENS).call();
+        } catch (SQLException e) {
+            e.printStackTrace();
+        }
+        if (set) {
+            logTransaction(uuid, amount, source, "set tokens");
+        }
+    }
+
+    /**
+     * Logout.
+     *
+     * @param uuid the uuid
+     */
+    public void logout(UUID uuid) {
+        if (balance.containsKey(uuid)) {
+            Payment payment = balance.remove(uuid);
+            changeBalance(uuid, payment.getAmount(), payment.getSource());
+        }
+        if (tokens.containsKey(uuid)) {
+            Payment payment = tokens.remove(uuid);
+            changeTokens(uuid, payment.getAmount(), payment.getSource());
+        }
+    }
+
+    /**
+     * Gets balance.
+     *
+     * @param requester the requester
+     * @param name      the name
+     * @return the balance
+     */
+    public int getBalance(CommandSender requester, String name) {
+        Connection connection = Core.getSqlUtil().getConnection();
+        if (connection == null) return 0;
+        try {
+            PreparedStatement sql = connection.prepareStatement("SELECT balance FROM player_data WHERE username=?");
+            sql.setString(1, name);
+            ResultSet result = sql.executeQuery();
+            int amount = 0;
+            int times = 0;
+            while (result.next()) {
+                times++;
+                amount = result.getInt("balance");
+            }
+            if (times > 1) {
+                requester.sendMessage(ChatColor.RED + "" + ChatColor.BOLD + "More than one value found for " +
+                        ChatColor.GREEN + name + "!");
+            }
+            result.close();
+            sql.close();
+            return amount;
+        } catch (SQLException e) {
+            e.printStackTrace();
+        }
+        return 0;
+    }
+
+    /**
+     * Gets balance.
+     *
+     * @param uuid the uuid
+     * @return the balance
+     */
+    public int getBalance(UUID uuid) {
+        Connection connection = Core.getSqlUtil().getConnection();
+        if (connection == null) return 0;
+        try {
+            PreparedStatement sql = connection.prepareStatement("SELECT balance FROM player_data WHERE uuid=?");
+            sql.setString(1, uuid.toString());
+            ResultSet result = sql.executeQuery();
+            if (!result.next()) {
+                result.close();
+                sql.close();
+                return 0;
+            }
+            int balance = result.getInt("balance");
+            result.close();
+            sql.close();
+            return balance;
+        } catch (SQLException e) {
+            e.printStackTrace();
+            return 0;
+        }
+    }
+
+    /**
+     * Gets tokens.
+     *
+     * @param requester the requester
+     * @param name      the name
+     * @return the tokens
+     */
+    public int getTokens(CommandSender requester, String name) {
+        Connection connection = Core.getSqlUtil().getConnection();
+        if (connection == null) return 0;
+        try {
+            PreparedStatement sql = connection.prepareStatement("SELECT tokens FROM player_data WHERE username=?");
+            sql.setString(1, name);
+            ResultSet result = sql.executeQuery();
+            int amount = 0;
+            int times = 0;
+            while (result.next()) {
+                times++;
+                amount = result.getInt("tokens");
+            }
+            if (times > 1) {
+                requester.sendMessage(ChatColor.RED + "" + ChatColor.BOLD + "More than one value found for " +
+                        ChatColor.GREEN + name + "!");
+            }
+            result.close();
+            sql.close();
+            return amount;
+        } catch (SQLException e) {
+            e.printStackTrace();
+        }
+        return 0;
+    }
+
+    /**
+     * Gets tokens.
+     *
+     * @param uuid the uuid
+     * @return the tokens
+     */
+    public int getTokens(UUID uuid) {
+        Connection connection = Core.getSqlUtil().getConnection();
+        if (connection == null) return 0;
+        try {
+            PreparedStatement sql = connection.prepareStatement("SELECT tokens FROM player_data WHERE uuid=?");
+            sql.setString(1, uuid.toString());
+            ResultSet result = sql.executeQuery();
+            if (!result.next()) {
+                result.close();
+                sql.close();
+                return 0;
+            }
+            int tokens = result.getInt("tokens");
+            result.close();
+            sql.close();
+            return tokens;
+        } catch (SQLException e) {
+            e.printStackTrace();
+            return 0;
+        }
+    }
+
+    /**
+     * Add balance.
+     *
+     * @param uuid   the uuid
+     * @param amount the amount
+     */
+    public void addBalance(UUID uuid, int amount) {
+        addBalance(uuid, amount, "plugin");
+    }
+
+    /**
+     * Add balance.
+     *
+     * @param uuid   the uuid
+     * @param amount the amount
+     * @param source the source
+     */
+    public void addBalance(UUID uuid, int amount, String source) {
+        String sign = amount > 0 ? "+ " : "- ";
+        CPlayer player = Core.getPlayerManager().getPlayer(uuid);
+        player.getActionBar().show(ChatColor.YELLOW + sign + "$" + Math.abs(amount));
+        addCurrency(uuid, amount, source, balance);
+    }
+
+    /**
+     * Add tokens.
+     *
+     * @param uuid   the uuid
+     * @param amount the amount
+     */
+    public void addTokens(UUID uuid, int amount) {
+        addTokens(uuid, amount, "plugin");
+    }
+
+    /**
+     * Add tokens.
+     *
+     * @param uuid   the uuid
+     * @param amount the amount
+     * @param source the source
+     */
+    public void addTokens(UUID uuid, int amount, String source) {
+        String sign = amount > 0 ? "+ " : "- ";
+        CPlayer player = Core.getPlayerManager().getPlayer(uuid);
+        player.getActionBar().show(ChatColor.YELLOW + sign + Math.abs(amount) + " Tokens");
+        addCurrency(uuid, amount, source, tokens);
+    }
+
+    /**
+     * Method that works for both balance and tokens
+     *
+     * @param uuid   the uuid
+     * @param amount the amount
+     * @param source the source
+     * @param map    the map to add the payment to
+     */
+    private void addCurrency(UUID uuid, int amount, String source, Map<UUID, Payment> map) {
+        if (map.containsKey(uuid)) {
+            Payment payment = map.remove(uuid);
+            if (amount + payment.getAmount() == 0) {
+                return;
+            }
+            map.put(uuid, new Payment(uuid, amount + payment.getAmount(), source));
+        } else {
+            map.put(uuid, new Payment(uuid, amount, source));
+        }
+    }
+
+    private void logTransaction(UUID uuid, int amount, String source, String type) {
+        if (type.length() > 15) {
+            return;
+        }
+        Connection connection = Core.getSqlUtil().getConnection();
+        if (connection == null) return;
+        try {
+            PreparedStatement sql = connection.prepareStatement("INSERT INTO economy_logs (uuid, amount, type, source, server, timestamp)" +
+                    " VALUES ('" + uuid.toString() + "', '" + amount + "', '" + type + "', '" + source + "', '" +
+                    Core.getInstanceName() + "', '" + System.currentTimeMillis() / 1000 + "')");
+            sql.execute();
+            sql.close();
+        } catch (SQLException e) {
+            e.printStackTrace();
+        }
+    }
+}