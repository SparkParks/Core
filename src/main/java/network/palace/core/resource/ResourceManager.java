--- conflicted
+++ resolved
@@ -1,174 +1,167 @@
-package network.palace.core.resource;
-
-import com.comphenix.protocol.PacketType;
-import network.palace.core.Core;
-import network.palace.core.dashboard.packets.dashboard.PacketSetPack;
-import network.palace.core.player.CPlayer;
-import org.bukkit.Bukkit;
-import org.bukkit.ChatColor;
-
-import java.util.*;
-
-/**
- * The type Resource manager.
- */
-public class ResourceManager {
-<<<<<<< HEAD
-
-    private final Map<String, ResourcePack> packs = new HashMap<>();
-=======
-    private Map<String, ResourcePack> packs = new HashMap<>();
->>>>>>> f33d816c
-    private boolean first = true;
-    private final Map<UUID, String> downloading = new HashMap<>();
-
-    /**
-     * Instantiates a new Resource manager.
-     */
-    public ResourceManager() {
-        initialize();
-    }
-
-    /**
-     * Initialize SQL connections
-     */
-    private void initialize() {
-        packs.clear();
-        if (Core.isDashboardAndSqlDisabled()) return;
-        List<ResourcePack> list = Core.getMongoHandler().getResourcePacks();
-        if (first) {
-            Core.addPacketListener(new ResourceListener(Core.getInstance(), PacketType.Play.Client.RESOURCE_PACK_STATUS));
-            first = false;
-<<<<<<< HEAD
-        }
-        try (Connection connection = Core.getSqlUtil().getConnection()) {
-            PreparedStatement sql = connection.prepareStatement("SELECT * FROM resource_packs");
-            ResultSet result = sql.executeQuery();
-            while (result.next()) {
-                packs.put(result.getString("name"), new ResourcePack(result.getString("name"),
-                        result.getString("url"), result.getString("hash")));
-            }
-            result.close();
-            sql.close();
-            if (first) {
-                Core.addPacketListener(new ResourceListener(Core.getInstance(), PacketType.Play.Client.RESOURCE_PACK_STATUS));
-                first = false;
-            }
-        } catch (SQLException e) {
-            e.printStackTrace();
-=======
->>>>>>> f33d816c
-        }
-    }
-
-    /**
-     * Downloading result.
-     *
-     * @param uuid   the uuid
-     * @param status the status
-     */
-    public void downloadingResult(UUID uuid, PackStatus status) {
-        String pack = downloading.remove(uuid);
-        if (pack == null) {
-            return;
-        }
-        if (status != null) {
-            switch (status) {
-                case LOADED: {
-                    CPlayer player = Core.getPlayerManager().getPlayer(uuid);
-                    if (pack.equalsIgnoreCase("blank")) {
-                        pack = "none";
-                    }
-                    setCurrentPack(player, pack);
-                    break;
-                }
-                case FAILED:
-                case DECLINED: {
-                    CPlayer player = Core.getPlayerManager().getPlayer(uuid);
-                    if (pack.equalsIgnoreCase("blank")) {
-                        setCurrentPack(player, "none");
-                    }
-                    break;
-                }
-            }
-        }
-    }
-
-    /**
-     * Gets packs.
-     *
-     * @return the packs
-     */
-    public List<ResourcePack> getPacks() {
-        return new ArrayList<>(packs.values());
-    }
-
-    /**
-     * Gets pack.
-     *
-     * @param name the name
-     * @return the pack
-     */
-    public ResourcePack getPack(String name) {
-        return packs.get(name);
-    }
-
-    /**
-     * Send pack.
-     *
-     * @param player the player
-     * @param pack   the pack
-     */
-    public void sendPack(CPlayer player, ResourcePack pack) {
-        if (player.getOnlineTime() < 2000) {
-            Bukkit.getScheduler().runTaskLater(Core.getInstance(), () -> {
-                player.sendMessage(ChatColor.GREEN + "Attempting to send you the " + ChatColor.YELLOW + pack.getName() +
-                        ChatColor.GREEN + " Resource Pack!");
-                downloading.put(player.getUniqueId(), pack.getName());
-                player.getResourcePack().send(pack.getUrl(), pack.getHash().trim().equals("") ? "null" : pack.getHash());
-            }, 20L);
-            return;
-        }
-        player.sendMessage(ChatColor.GREEN + "Attempting to send you the " + ChatColor.YELLOW + pack.getName() +
-                ChatColor.GREEN + " Resource Pack!");
-        downloading.put(player.getUniqueId(), pack.getName());
-        player.getResourcePack().send(pack.getUrl(), pack.getHash().trim().equals("") ? "null" : pack.getHash());
-    }
-
-    /**
-     * Sets current pack.
-     *
-     * @param player the player
-     * @param pack   the pack
-     */
-    public void setCurrentPack(CPlayer player, String pack) {
-        if (player == null) return;
-        player.setPack(pack);
-        PacketSetPack packet = new PacketSetPack(player.getUniqueId(), pack);
-        Core.getDashboardConnection().send(packet);
-    }
-
-    /**
-     * Send pack.
-     *
-     * @param player the player
-     * @param name   the name
-     */
-    public void sendPack(CPlayer player, String name) {
-        ResourcePack pack = getPack(name);
-        if (pack == null) {
-            player.sendMessage(ChatColor.RED + "We tried to send you a Resource Pack, but it was not found!");
-            player.sendMessage(ChatColor.RED + "Please contact a Staff Member about this. (Error Code 101)");
-            return;
-        }
-        sendPack(player, pack);
-    }
-
-    /**
-     * Reload.
-     */
-    public void reload() {
-        packs.clear();
-        initialize();
-    }
-}
+package network.palace.core.resource;
+
+import com.comphenix.protocol.PacketType;
+import network.palace.core.Core;
+import network.palace.core.dashboard.packets.dashboard.PacketSetPack;
+import network.palace.core.player.CPlayer;
+import org.bukkit.Bukkit;
+import org.bukkit.ChatColor;
+
+import java.util.*;
+
+/**
+ * The type Resource manager.
+ */
+public class ResourceManager {
+
+    private final Map<String, ResourcePack> packs = new HashMap<>();
+    private boolean first = true;
+    private final Map<UUID, String> downloading = new HashMap<>();
+
+    /**
+     * Instantiates a new Resource manager.
+     */
+    public ResourceManager() {
+        initialize();
+    }
+
+    /**
+     * Initialize SQL connections
+     */
+    private void initialize() {
+        packs.clear();
+        if (Core.isDashboardAndSqlDisabled()) return;
+        List<ResourcePack> list = Core.getMongoHandler().getResourcePacks();
+        if (first) {
+            Core.addPacketListener(new ResourceListener(Core.getInstance(), PacketType.Play.Client.RESOURCE_PACK_STATUS));
+            first = false;
+        }
+        try (Connection connection = Core.getSqlUtil().getConnection()) {
+            PreparedStatement sql = connection.prepareStatement("SELECT * FROM resource_packs");
+            ResultSet result = sql.executeQuery();
+            while (result.next()) {
+                packs.put(result.getString("name"), new ResourcePack(result.getString("name"),
+                        result.getString("url"), result.getString("hash")));
+            }
+            result.close();
+            sql.close();
+            if (first) {
+                Core.addPacketListener(new ResourceListener(Core.getInstance(), PacketType.Play.Client.RESOURCE_PACK_STATUS));
+                first = false;
+            }
+        } catch (SQLException e) {
+            e.printStackTrace();
+        }
+    }
+
+    /**
+     * Downloading result.
+     *
+     * @param uuid   the uuid
+     * @param status the status
+     */
+    public void downloadingResult(UUID uuid, PackStatus status) {
+        String pack = downloading.remove(uuid);
+        if (pack == null) {
+            return;
+        }
+        if (status != null) {
+            switch (status) {
+                case LOADED: {
+                    CPlayer player = Core.getPlayerManager().getPlayer(uuid);
+                    if (pack.equalsIgnoreCase("blank")) {
+                        pack = "none";
+                    }
+                    setCurrentPack(player, pack);
+                    break;
+                }
+                case FAILED:
+                case DECLINED: {
+                    CPlayer player = Core.getPlayerManager().getPlayer(uuid);
+                    if (pack.equalsIgnoreCase("blank")) {
+                        setCurrentPack(player, "none");
+                    }
+                    break;
+                }
+            }
+        }
+    }
+
+    /**
+     * Gets packs.
+     *
+     * @return the packs
+     */
+    public List<ResourcePack> getPacks() {
+        return new ArrayList<>(packs.values());
+    }
+
+    /**
+     * Gets pack.
+     *
+     * @param name the name
+     * @return the pack
+     */
+    public ResourcePack getPack(String name) {
+        return packs.get(name);
+    }
+
+    /**
+     * Send pack.
+     *
+     * @param player the player
+     * @param pack   the pack
+     */
+    public void sendPack(CPlayer player, ResourcePack pack) {
+        if (player.getOnlineTime() < 2000) {
+            Bukkit.getScheduler().runTaskLater(Core.getInstance(), () -> {
+                player.sendMessage(ChatColor.GREEN + "Attempting to send you the " + ChatColor.YELLOW + pack.getName() +
+                        ChatColor.GREEN + " Resource Pack!");
+                downloading.put(player.getUniqueId(), pack.getName());
+                player.getResourcePack().send(pack.getUrl(), pack.getHash().trim().equals("") ? "null" : pack.getHash());
+            }, 20L);
+            return;
+        }
+        player.sendMessage(ChatColor.GREEN + "Attempting to send you the " + ChatColor.YELLOW + pack.getName() +
+                ChatColor.GREEN + " Resource Pack!");
+        downloading.put(player.getUniqueId(), pack.getName());
+        player.getResourcePack().send(pack.getUrl(), pack.getHash().trim().equals("") ? "null" : pack.getHash());
+    }
+
+    /**
+     * Sets current pack.
+     *
+     * @param player the player
+     * @param pack   the pack
+     */
+    public void setCurrentPack(CPlayer player, String pack) {
+        if (player == null) return;
+        player.setPack(pack);
+        PacketSetPack packet = new PacketSetPack(player.getUniqueId(), pack);
+        Core.getDashboardConnection().send(packet);
+    }
+
+    /**
+     * Send pack.
+     *
+     * @param player the player
+     * @param name   the name
+     */
+    public void sendPack(CPlayer player, String name) {
+        ResourcePack pack = getPack(name);
+        if (pack == null) {
+            player.sendMessage(ChatColor.RED + "We tried to send you a Resource Pack, but it was not found!");
+            player.sendMessage(ChatColor.RED + "Please contact a Staff Member about this. (Error Code 101)");
+            return;
+        }
+        sendPack(player, pack);
+    }
+
+    /**
+     * Reload.
+     */
+    public void reload() {
+        packs.clear();
+        initialize();
+    }
+}