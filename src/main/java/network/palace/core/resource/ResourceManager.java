<<<<<<< HEAD
package network.palace.core.resource;

import com.comphenix.protocol.PacketType;
import network.palace.core.Core;
import network.palace.core.dashboard.packets.dashboard.PacketSetPack;
import network.palace.core.player.CPlayer;
import org.bukkit.ChatColor;

import java.sql.Connection;
import java.sql.PreparedStatement;
import java.sql.ResultSet;
import java.sql.SQLException;
import java.util.ArrayList;
import java.util.HashMap;
import java.util.List;
import java.util.UUID;

/**
 * The type Resource manager.
 */
public class ResourceManager {

    private HashMap<String, ResourcePack> packs = new HashMap<>();
    private boolean first = true;
    private HashMap<UUID, String> downloading = new HashMap<>();

    /**
     * Instantiates a new Resource manager.
     */
    public ResourceManager() {
        try {
            initialize();
        } catch (SQLException e) {
            e.printStackTrace();
        }
    }

    /**
     * Initialize.
     *
     * @throws SQLException the sql exception
     */
    public void initialize() throws SQLException {
        packs.clear();
        Connection connection = Core.getSqlUtil().getConnection();
        if (connection == null) return;
        PreparedStatement sql = connection.prepareStatement("SELECT * FROM resource_packs");
        ResultSet result = sql.executeQuery();
        while (result.next()) {
            packs.put(result.getString("name"), new ResourcePack(result.getString("name"), result.getString("url")));
        }
        result.close();
        sql.close();
        if (first) {
            Core.addPacketListener(new ResourceListener(Core.getInstance(), PacketType.Play.Client.RESOURCE_PACK_STATUS));
            first = false;
        }
    }

    /**
     * Downloading result.
     *
     * @param uuid   the uuid
     * @param status the status
     */
    public void downloadingResult(UUID uuid, PackStatus status) {
        String pack = downloading.remove(uuid);
        if (status != null) {
            switch (status) {
                case LOADED: {
                    CPlayer player = Core.getPlayerManager().getPlayer(uuid);
                    if (pack.equalsIgnoreCase("blank")) {
                        pack = "none";
                    }
                    setCurrentPack(player, pack);
                    break;
                }
                case FAILED:
                case DECLINED: {
                    CPlayer player = Core.getPlayerManager().getPlayer(uuid);
                    if (pack.equalsIgnoreCase("blank")) {
                        setCurrentPack(player, "none");
                    }
                    break;
                }
            }
        }
    }

    /**
     * Gets packs.
     *
     * @return the packs
     */
    public List<ResourcePack> getPacks() {
        return new ArrayList<>(packs.values());
    }

    /**
     * Gets pack.
     *
     * @param name the name
     * @return the pack
     */
    public ResourcePack getPack(String name) {
        return packs.get(name);
    }

    /**
     * Send pack.
     *
     * @param player the player
     * @param pack   the pack
     */
    public void sendPack(CPlayer player, ResourcePack pack) {
        player.sendMessage(ChatColor.GREEN + "Attempting to send you the " + ChatColor.YELLOW + pack.getName() +
                ChatColor.GREEN + " Resource Pack!");
        player.getResourcePack().send(pack.getUrl(), "null");
        downloading.put(player.getUniqueId(), pack.getName());

    }

    /**
     * Sets current pack.
     *
     * @param player the player
     * @param pack   the pack
     */
    public void setCurrentPack(CPlayer player, String pack) {
        if (player == null) return;
        player.setPack(pack);
        PacketSetPack packet = new PacketSetPack(player.getUniqueId(), pack);
        Core.getDashboardConnection().send(packet);
    }

    /**
     * Send pack.
     *
     * @param player the player
     * @param name   the name
     */
    public void sendPack(CPlayer player, String name) {
        ResourcePack pack = getPack(name);
        if (pack == null) {
            player.sendMessage(ChatColor.RED + "We tried to send you a Resource Pack, but it was not found!");
            player.sendMessage(ChatColor.RED + "Please contact a Staff Member about this. (Error Code 101)");
            return;
        }
        sendPack(player, pack);
    }

    /**
     * Reload.
     */
    public void reload() {
        packs.clear();
        try {
            initialize();
        } catch (SQLException e) {
            e.printStackTrace();
        }
    }
}
=======
package network.palace.core.resource;

import com.comphenix.protocol.PacketType;
import network.palace.core.Core;
import network.palace.core.dashboard.packets.dashboard.PacketSetPack;
import network.palace.core.player.CPlayer;
import org.bukkit.ChatColor;

import java.sql.Connection;
import java.sql.PreparedStatement;
import java.sql.ResultSet;
import java.sql.SQLException;
import java.util.ArrayList;
import java.util.HashMap;
import java.util.List;
import java.util.UUID;

/**
 * The type Resource manager.
 */
public class ResourceManager {

    private HashMap<String, ResourcePack> packs = new HashMap<>();
    private boolean first = true;
    private HashMap<UUID, String> downloading = new HashMap<>();

    /**
     * Instantiates a new Resource manager.
     */
    public ResourceManager() {
        initialize();
    }

    /**
     * Initialize.
     *
     * @throws SQLException the sql exception
     */
    public void initialize() {
        packs.clear();
        try (Connection connection = Core.getSqlUtil().getConnection()) {
            PreparedStatement sql = connection.prepareStatement("SELECT * FROM resource_packs");
            ResultSet result = sql.executeQuery();
            while (result.next()) {
                packs.put(result.getString("name"), new ResourcePack(result.getString("name"),
                        result.getString("url"), result.getString("hash")));
            }
            result.close();
            sql.close();
            if (first) {
                Core.addPacketListener(new ResourceListener(Core.getInstance(), PacketType.Play.Client.RESOURCE_PACK_STATUS));
                first = false;
            }
        } catch (SQLException e) {
            e.printStackTrace();
        }
    }

    /**
     * Downloading result.
     *
     * @param uuid   the uuid
     * @param status the status
     */
    public void downloadingResult(UUID uuid, PackStatus status) {
        String pack = downloading.remove(uuid);
        if (status != null) {
            switch (status) {
                case LOADED: {
                    CPlayer player = Core.getPlayerManager().getPlayer(uuid);
                    if (pack.equalsIgnoreCase("blank")) {
                        pack = "none";
                    }
                    setCurrentPack(player, pack);
                    break;
                }
                case FAILED:
                case DECLINED: {
                    CPlayer player = Core.getPlayerManager().getPlayer(uuid);
                    if (pack.equalsIgnoreCase("blank")) {
                        setCurrentPack(player, "none");
                    }
                    break;
                }
            }
        }
    }

    /**
     * Gets packs.
     *
     * @return the packs
     */
    public List<ResourcePack> getPacks() {
        return new ArrayList<>(packs.values());
    }

    /**
     * Gets pack.
     *
     * @param name the name
     * @return the pack
     */
    public ResourcePack getPack(String name) {
        return packs.get(name);
    }

    /**
     * Send pack.
     *
     * @param player the player
     * @param pack   the pack
     */
    public void sendPack(CPlayer player, ResourcePack pack) {
        player.sendMessage(ChatColor.GREEN + "Attempting to send you the " + ChatColor.YELLOW + pack.getName() +
                ChatColor.GREEN + " Resource Pack!");
        player.getResourcePack().send(pack.getUrl(), pack.getHash().trim().equals("") ? "null" : pack.getHash());
        downloading.put(player.getUniqueId(), pack.getName());

    }

    /**
     * Sets current pack.
     *
     * @param player the player
     * @param pack   the pack
     */
    public void setCurrentPack(CPlayer player, String pack) {
        if (player == null) return;
        player.setPack(pack);
        PacketSetPack packet = new PacketSetPack(player.getUniqueId(), pack);
        Core.getDashboardConnection().send(packet);
    }

    /**
     * Send pack.
     *
     * @param player the player
     * @param name   the name
     */
    public void sendPack(CPlayer player, String name) {
        ResourcePack pack = getPack(name);
        if (pack == null) {
            player.sendMessage(ChatColor.RED + "We tried to send you a Resource Pack, but it was not found!");
            player.sendMessage(ChatColor.RED + "Please contact a Staff Member about this. (Error Code 101)");
            return;
        }
        sendPack(player, pack);
    }

    /**
     * Reload.
     */
    public void reload() {
        packs.clear();
        initialize();
    }
}
>>>>>>> d79dc31c
<|MERGE_RESOLUTION|>--- conflicted
+++ resolved
@@ -1,324 +1,158 @@
-<<<<<<< HEAD
-package network.palace.core.resource;
-
-import com.comphenix.protocol.PacketType;
-import network.palace.core.Core;
-import network.palace.core.dashboard.packets.dashboard.PacketSetPack;
-import network.palace.core.player.CPlayer;
-import org.bukkit.ChatColor;
-
-import java.sql.Connection;
-import java.sql.PreparedStatement;
-import java.sql.ResultSet;
-import java.sql.SQLException;
-import java.util.ArrayList;
-import java.util.HashMap;
-import java.util.List;
-import java.util.UUID;
-
-/**
- * The type Resource manager.
- */
-public class ResourceManager {
-
-    private HashMap<String, ResourcePack> packs = new HashMap<>();
-    private boolean first = true;
-    private HashMap<UUID, String> downloading = new HashMap<>();
-
-    /**
-     * Instantiates a new Resource manager.
-     */
-    public ResourceManager() {
-        try {
-            initialize();
-        } catch (SQLException e) {
-            e.printStackTrace();
-        }
-    }
-
-    /**
-     * Initialize.
-     *
-     * @throws SQLException the sql exception
-     */
-    public void initialize() throws SQLException {
-        packs.clear();
-        Connection connection = Core.getSqlUtil().getConnection();
-        if (connection == null) return;
-        PreparedStatement sql = connection.prepareStatement("SELECT * FROM resource_packs");
-        ResultSet result = sql.executeQuery();
-        while (result.next()) {
-            packs.put(result.getString("name"), new ResourcePack(result.getString("name"), result.getString("url")));
-        }
-        result.close();
-        sql.close();
-        if (first) {
-            Core.addPacketListener(new ResourceListener(Core.getInstance(), PacketType.Play.Client.RESOURCE_PACK_STATUS));
-            first = false;
-        }
-    }
-
-    /**
-     * Downloading result.
-     *
-     * @param uuid   the uuid
-     * @param status the status
-     */
-    public void downloadingResult(UUID uuid, PackStatus status) {
-        String pack = downloading.remove(uuid);
-        if (status != null) {
-            switch (status) {
-                case LOADED: {
-                    CPlayer player = Core.getPlayerManager().getPlayer(uuid);
-                    if (pack.equalsIgnoreCase("blank")) {
-                        pack = "none";
-                    }
-                    setCurrentPack(player, pack);
-                    break;
-                }
-                case FAILED:
-                case DECLINED: {
-                    CPlayer player = Core.getPlayerManager().getPlayer(uuid);
-                    if (pack.equalsIgnoreCase("blank")) {
-                        setCurrentPack(player, "none");
-                    }
-                    break;
-                }
-            }
-        }
-    }
-
-    /**
-     * Gets packs.
-     *
-     * @return the packs
-     */
-    public List<ResourcePack> getPacks() {
-        return new ArrayList<>(packs.values());
-    }
-
-    /**
-     * Gets pack.
-     *
-     * @param name the name
-     * @return the pack
-     */
-    public ResourcePack getPack(String name) {
-        return packs.get(name);
-    }
-
-    /**
-     * Send pack.
-     *
-     * @param player the player
-     * @param pack   the pack
-     */
-    public void sendPack(CPlayer player, ResourcePack pack) {
-        player.sendMessage(ChatColor.GREEN + "Attempting to send you the " + ChatColor.YELLOW + pack.getName() +
-                ChatColor.GREEN + " Resource Pack!");
-        player.getResourcePack().send(pack.getUrl(), "null");
-        downloading.put(player.getUniqueId(), pack.getName());
-
-    }
-
-    /**
-     * Sets current pack.
-     *
-     * @param player the player
-     * @param pack   the pack
-     */
-    public void setCurrentPack(CPlayer player, String pack) {
-        if (player == null) return;
-        player.setPack(pack);
-        PacketSetPack packet = new PacketSetPack(player.getUniqueId(), pack);
-        Core.getDashboardConnection().send(packet);
-    }
-
-    /**
-     * Send pack.
-     *
-     * @param player the player
-     * @param name   the name
-     */
-    public void sendPack(CPlayer player, String name) {
-        ResourcePack pack = getPack(name);
-        if (pack == null) {
-            player.sendMessage(ChatColor.RED + "We tried to send you a Resource Pack, but it was not found!");
-            player.sendMessage(ChatColor.RED + "Please contact a Staff Member about this. (Error Code 101)");
-            return;
-        }
-        sendPack(player, pack);
-    }
-
-    /**
-     * Reload.
-     */
-    public void reload() {
-        packs.clear();
-        try {
-            initialize();
-        } catch (SQLException e) {
-            e.printStackTrace();
-        }
-    }
-}
-=======
-package network.palace.core.resource;
-
-import com.comphenix.protocol.PacketType;
-import network.palace.core.Core;
-import network.palace.core.dashboard.packets.dashboard.PacketSetPack;
-import network.palace.core.player.CPlayer;
-import org.bukkit.ChatColor;
-
-import java.sql.Connection;
-import java.sql.PreparedStatement;
-import java.sql.ResultSet;
-import java.sql.SQLException;
-import java.util.ArrayList;
-import java.util.HashMap;
-import java.util.List;
-import java.util.UUID;
-
-/**
- * The type Resource manager.
- */
-public class ResourceManager {
-
-    private HashMap<String, ResourcePack> packs = new HashMap<>();
-    private boolean first = true;
-    private HashMap<UUID, String> downloading = new HashMap<>();
-
-    /**
-     * Instantiates a new Resource manager.
-     */
-    public ResourceManager() {
-        initialize();
-    }
-
-    /**
-     * Initialize.
-     *
-     * @throws SQLException the sql exception
-     */
-    public void initialize() {
-        packs.clear();
-        try (Connection connection = Core.getSqlUtil().getConnection()) {
-            PreparedStatement sql = connection.prepareStatement("SELECT * FROM resource_packs");
-            ResultSet result = sql.executeQuery();
-            while (result.next()) {
-                packs.put(result.getString("name"), new ResourcePack(result.getString("name"),
-                        result.getString("url"), result.getString("hash")));
-            }
-            result.close();
-            sql.close();
-            if (first) {
-                Core.addPacketListener(new ResourceListener(Core.getInstance(), PacketType.Play.Client.RESOURCE_PACK_STATUS));
-                first = false;
-            }
-        } catch (SQLException e) {
-            e.printStackTrace();
-        }
-    }
-
-    /**
-     * Downloading result.
-     *
-     * @param uuid   the uuid
-     * @param status the status
-     */
-    public void downloadingResult(UUID uuid, PackStatus status) {
-        String pack = downloading.remove(uuid);
-        if (status != null) {
-            switch (status) {
-                case LOADED: {
-                    CPlayer player = Core.getPlayerManager().getPlayer(uuid);
-                    if (pack.equalsIgnoreCase("blank")) {
-                        pack = "none";
-                    }
-                    setCurrentPack(player, pack);
-                    break;
-                }
-                case FAILED:
-                case DECLINED: {
-                    CPlayer player = Core.getPlayerManager().getPlayer(uuid);
-                    if (pack.equalsIgnoreCase("blank")) {
-                        setCurrentPack(player, "none");
-                    }
-                    break;
-                }
-            }
-        }
-    }
-
-    /**
-     * Gets packs.
-     *
-     * @return the packs
-     */
-    public List<ResourcePack> getPacks() {
-        return new ArrayList<>(packs.values());
-    }
-
-    /**
-     * Gets pack.
-     *
-     * @param name the name
-     * @return the pack
-     */
-    public ResourcePack getPack(String name) {
-        return packs.get(name);
-    }
-
-    /**
-     * Send pack.
-     *
-     * @param player the player
-     * @param pack   the pack
-     */
-    public void sendPack(CPlayer player, ResourcePack pack) {
-        player.sendMessage(ChatColor.GREEN + "Attempting to send you the " + ChatColor.YELLOW + pack.getName() +
-                ChatColor.GREEN + " Resource Pack!");
-        player.getResourcePack().send(pack.getUrl(), pack.getHash().trim().equals("") ? "null" : pack.getHash());
-        downloading.put(player.getUniqueId(), pack.getName());
-
-    }
-
-    /**
-     * Sets current pack.
-     *
-     * @param player the player
-     * @param pack   the pack
-     */
-    public void setCurrentPack(CPlayer player, String pack) {
-        if (player == null) return;
-        player.setPack(pack);
-        PacketSetPack packet = new PacketSetPack(player.getUniqueId(), pack);
-        Core.getDashboardConnection().send(packet);
-    }
-
-    /**
-     * Send pack.
-     *
-     * @param player the player
-     * @param name   the name
-     */
-    public void sendPack(CPlayer player, String name) {
-        ResourcePack pack = getPack(name);
-        if (pack == null) {
-            player.sendMessage(ChatColor.RED + "We tried to send you a Resource Pack, but it was not found!");
-            player.sendMessage(ChatColor.RED + "Please contact a Staff Member about this. (Error Code 101)");
-            return;
-        }
-        sendPack(player, pack);
-    }
-
-    /**
-     * Reload.
-     */
-    public void reload() {
-        packs.clear();
-        initialize();
-    }
-}
->>>>>>> d79dc31c
+package network.palace.core.resource;
+
+import com.comphenix.protocol.PacketType;
+import network.palace.core.Core;
+import network.palace.core.dashboard.packets.dashboard.PacketSetPack;
+import network.palace.core.player.CPlayer;
+import org.bukkit.ChatColor;
+
+import java.sql.Connection;
+import java.sql.PreparedStatement;
+import java.sql.ResultSet;
+import java.sql.SQLException;
+import java.util.ArrayList;
+import java.util.HashMap;
+import java.util.List;
+import java.util.UUID;
+
+/**
+ * The type Resource manager.
+ */
+public class ResourceManager {
+
+    private HashMap<String, ResourcePack> packs = new HashMap<>();
+    private boolean first = true;
+    private HashMap<UUID, String> downloading = new HashMap<>();
+
+    /**
+     * Instantiates a new Resource manager.
+     */
+    public ResourceManager() {
+        initialize();
+    }
+
+    /**
+     * Initialize.
+     *
+     * @throws SQLException the sql exception
+     */
+    public void initialize() {
+        packs.clear();
+        try (Connection connection = Core.getSqlUtil().getConnection()) {
+            PreparedStatement sql = connection.prepareStatement("SELECT * FROM resource_packs");
+            ResultSet result = sql.executeQuery();
+            while (result.next()) {
+                packs.put(result.getString("name"), new ResourcePack(result.getString("name"),
+                        result.getString("url"), result.getString("hash")));
+            }
+            result.close();
+            sql.close();
+            if (first) {
+                Core.addPacketListener(new ResourceListener(Core.getInstance(), PacketType.Play.Client.RESOURCE_PACK_STATUS));
+                first = false;
+            }
+        } catch (SQLException e) {
+            e.printStackTrace();
+        }
+    }
+
+    /**
+     * Downloading result.
+     *
+     * @param uuid   the uuid
+     * @param status the status
+     */
+    public void downloadingResult(UUID uuid, PackStatus status) {
+        String pack = downloading.remove(uuid);
+        if (status != null) {
+            switch (status) {
+                case LOADED: {
+                    CPlayer player = Core.getPlayerManager().getPlayer(uuid);
+                    if (pack.equalsIgnoreCase("blank")) {
+                        pack = "none";
+                    }
+                    setCurrentPack(player, pack);
+                    break;
+                }
+                case FAILED:
+                case DECLINED: {
+                    CPlayer player = Core.getPlayerManager().getPlayer(uuid);
+                    if (pack.equalsIgnoreCase("blank")) {
+                        setCurrentPack(player, "none");
+                    }
+                    break;
+                }
+            }
+        }
+    }
+
+    /**
+     * Gets packs.
+     *
+     * @return the packs
+     */
+    public List<ResourcePack> getPacks() {
+        return new ArrayList<>(packs.values());
+    }
+
+    /**
+     * Gets pack.
+     *
+     * @param name the name
+     * @return the pack
+     */
+    public ResourcePack getPack(String name) {
+        return packs.get(name);
+    }
+
+    /**
+     * Send pack.
+     *
+     * @param player the player
+     * @param pack   the pack
+     */
+    public void sendPack(CPlayer player, ResourcePack pack) {
+        player.sendMessage(ChatColor.GREEN + "Attempting to send you the " + ChatColor.YELLOW + pack.getName() +
+                ChatColor.GREEN + " Resource Pack!");
+        player.getResourcePack().send(pack.getUrl(), pack.getHash().trim().equals("") ? "null" : pack.getHash());
+        downloading.put(player.getUniqueId(), pack.getName());
+
+    }
+
+    /**
+     * Sets current pack.
+     *
+     * @param player the player
+     * @param pack   the pack
+     */
+    public void setCurrentPack(CPlayer player, String pack) {
+        if (player == null) return;
+        player.setPack(pack);
+        PacketSetPack packet = new PacketSetPack(player.getUniqueId(), pack);
+        Core.getDashboardConnection().send(packet);
+    }
+
+    /**
+     * Send pack.
+     *
+     * @param player the player
+     * @param name   the name
+     */
+    public void sendPack(CPlayer player, String name) {
+        ResourcePack pack = getPack(name);
+        if (pack == null) {
+            player.sendMessage(ChatColor.RED + "We tried to send you a Resource Pack, but it was not found!");
+            player.sendMessage(ChatColor.RED + "Please contact a Staff Member about this. (Error Code 101)");
+            return;
+        }
+        sendPack(player, pack);
+    }
+
+    /**
+     * Reload.
+     */
+    public void reload() {
+        packs.clear();
+        initialize();
+    }
+}