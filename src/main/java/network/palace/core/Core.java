package network.palace.core;

import com.comphenix.protocol.PacketType;
import com.comphenix.protocol.ProtocolLibrary;
import com.comphenix.protocol.events.PacketAdapter;
import com.comphenix.protocol.events.PacketEvent;
import com.comphenix.protocol.events.PacketListener;
import com.comphenix.protocol.utility.MinecraftVersion;
import lombok.Getter;
import lombok.Setter;
import network.palace.core.achievements.AchievementManager;
import network.palace.core.command.CoreCommand;
import network.palace.core.command.CoreCommandMap;
import network.palace.core.commands.*;
import network.palace.core.commands.disabled.MeCommand;
import network.palace.core.commands.disabled.PrefixCommandListener;
import network.palace.core.commands.disabled.StopCommand;
import network.palace.core.config.LanguageManager;
import network.palace.core.config.YAMLConfigurationFile;
import network.palace.core.crafting.CraftingMenu;
import network.palace.core.economy.EconomyManager;
import network.palace.core.economy.HonorManager;
import network.palace.core.errors.RollbarHandler;
import network.palace.core.library.LibraryHandler;
import network.palace.core.messagequeue.MessageHandler;
import network.palace.core.mongo.MongoHandler;
import network.palace.core.npc.SoftNPCManager;
import network.palace.core.packets.adapters.PlayerInfoAdapter;
import network.palace.core.packets.adapters.SettingsAdapter;
import network.palace.core.permissions.PermissionManager;
import network.palace.core.player.CPlayer;
import network.palace.core.player.CPlayerManager;
import network.palace.core.player.impl.CorePlayerWorldDownloadProtect;
import network.palace.core.player.impl.managers.CorePlayerManager;
import network.palace.core.plugin.PluginInfo;
import network.palace.core.resource.ResourceManager;
import network.palace.core.utils.Callback;
import network.palace.core.utils.ItemUtil;
import network.palace.core.utils.SqlUtil;
import network.palace.core.utils.StatUtil;
import org.bukkit.Bukkit;
import org.bukkit.ChatColor;
import org.bukkit.World;
import org.bukkit.configuration.file.FileConfiguration;
import org.bukkit.entity.Player;
import org.bukkit.event.Event;
import org.bukkit.event.Listener;
import org.bukkit.inventory.Inventory;
import org.bukkit.plugin.Plugin;
import org.bukkit.plugin.java.JavaPlugin;

import java.io.IOException;
import java.net.URLClassLoader;
import java.util.ArrayList;
import java.util.List;
import java.util.UUID;
import java.util.concurrent.Callable;
import java.util.concurrent.Future;
import java.util.concurrent.TimeoutException;

/**
 * This will manage all Modules and also the Core Managers.
 * <p>
 * You can access instances of other modules by depending on Core in your pom.xml, and then executing Core.get
 */
<<<<<<< HEAD
@PluginInfo(name = "Core", version = "2.8.1-1.13", depend = {"ProtocolLib"}, softdepend = {"ViaVersion"}, apiversion = "1.13")
=======
@PluginInfo(name = "Core", version = "2.8.2", depend = {"ProtocolLib"}, softdepend = {"ViaVersion"})
>>>>>>> c4f300eb
public class Core extends JavaPlugin {
    @Getter private URLClassLoader coreClassLoader;
    @Getter private static Core instance;
    private boolean starting = true;
    @Getter private final long startTime = System.currentTimeMillis();
    @Getter private static boolean playground = false;
    private YAMLConfigurationFile configFile;
    private String serverType = "Hub";
    private String instanceName = "";
    private boolean debug = false;
    private boolean dashboardAndSqlDisabled = false;
    @Getter private static String minecraftVersion = Bukkit.getBukkitVersion();
    private boolean gameMode = false;
    @Getter private boolean showTitleOnLogin = false;
    @Getter private String loginTitle = "";
    @Getter private String loginSubTitle = "";

    @Getter private int loginTitleFadeIn = 10;
    @Getter private int loginTitleStay = 10;
    @Getter private int loginTitleFadeOut = 10;

    @Getter @Setter private String tabHeader = ChatColor.GOLD + "Palace Network - A Family of Servers";
    @Getter @Setter private String tabFooter = ChatColor.LIGHT_PURPLE + "You're on the " + ChatColor.GREEN + "Hub " +
            ChatColor.LIGHT_PURPLE + "server";

    @Getter private static MessageHandler messageHandler;

    private SqlUtil sqlUtil;
    private MongoHandler mongoHandler;
    private LanguageManager languageManager;
    private PermissionManager permissionManager;
    private EconomyManager economyManager;
    private ResourceManager resourceManager;
    private AchievementManager achievementManager;
    private SoftNPCManager softNPCManager;
    private CPlayerManager playerManager;
    private CoreCommandMap commandMap;
    private HonorManager honorManager;
    private CraftingMenu craftingMenu;

    @Getter private StatUtil statUtil;

    @Getter private RollbarHandler rollbarHandler;

    @Getter private final List<UUID> disabledPlayers = new ArrayList<>();

    @Getter private final boolean isMinecraftGreaterOrEqualTo11_2 = MinecraftVersion.getCurrentVersion().getMinor() >= 12;

    @Override
    public void onLoad() {
        this.coreClassLoader = (URLClassLoader) getClass().getClassLoader();
    }

    @Override
    public final void onEnable() {
        instance = this;
        // Kick all players on reload
        for (Player player : Bukkit.getOnlinePlayers()) {
            player.kickPlayer(ChatColor.RED + "Server is reloading!");
        }
        minecraftVersion = Bukkit.getServer().getClass().getPackage().getName();
        minecraftVersion = minecraftVersion.substring(minecraftVersion.lastIndexOf(".") + 1);
        // Load needed libraries for Core
        LibraryHandler.loadLibraries(this);
        // Configurations
        configFile = new YAMLConfigurationFile(this, "config.yml");
        playground = Core.getCoreConfig().getBoolean("playground");
        // Get info from config
        serverType = getCoreConfig().getString("server-type", "Unknown");
        instanceName = getCoreConfig().getString("instance-name", "ServerName");
        debug = getCoreConfig().getBoolean("debug", false);
        dashboardAndSqlDisabled = getCoreConfig().getBoolean("dashboardAndSqlDisabled", false);
        gameMode = getCoreConfig().getBoolean("isGameMode", false);
        if (getCoreConfig().getConfigurationSection("tab") != null) {
            setTabHeader(ChatColor.translateAlternateColorCodes('&', getCoreConfig().getString("tab.header")));
            setTabFooter(ChatColor.translateAlternateColorCodes('&', getCoreConfig().getString("tab.footer")));
        }
        showTitleOnLogin = getCoreConfig().getBoolean("showTitle", false);
        if (showTitleOnLogin) {
            loginTitle = getCoreConfig().getString("loginTitle", "");
            loginSubTitle = getCoreConfig().getString("loginSubTitle", "");

            loginTitleFadeIn = getCoreConfig().getInt("logFadeIn", 20);
            loginTitleStay = getCoreConfig().getInt("loginStay", 100);
            loginTitleFadeOut = getCoreConfig().getInt("loginFadeOut", 20);
        }
        // Settings adapter for player locales
        addPacketListener(new SettingsAdapter());
        // Player info adapter for player ping
        addPacketListener(new PlayerInfoAdapter());
        addPacketListener(new PacketAdapter(this, PacketType.Play.Server.RECIPES) {
            @Override
            public void onPacketSending(PacketEvent event) {
                event.setCancelled(true);
            }
        });
        // Register plugin channel
        getServer().getMessenger().registerOutgoingPluginChannel(this, "BungeeCord");
        getServer().getMessenger().registerIncomingPluginChannel(this, "wdl:init", new CorePlayerWorldDownloadProtect());
        // SQL Classes
        sqlUtil = new SqlUtil();
        try {
            statUtil = new StatUtil();
        } catch (IOException e) {
            e.printStackTrace();
        }
        // Mongo Classes
        mongoHandler = new MongoHandler();
        // Managers
        languageManager = new LanguageManager();
        playerManager = new CorePlayerManager();
        permissionManager = new PermissionManager();
        resourceManager = new ResourceManager();
        economyManager = new EconomyManager();
        achievementManager = new AchievementManager();
        softNPCManager = new SoftNPCManager();
        // Setup the honor manager
        honorManager = new HonorManager();
        honorManager.provideMappings(mongoHandler.getHonorMappings());
        // Core command map
        commandMap = new CoreCommandMap(this);
        try {
            messageHandler = new MessageHandler();
            messageHandler.initialize();
        } catch (IOException | TimeoutException e) {
            e.printStackTrace();
            Core.logMessage("MessageHandler", "Error initializing message queue connection!");
        }
        // Crafting Menu
        craftingMenu = new CraftingMenu();
        // Register Listeners
        registerListeners();
        // Register Commands
        registerCommands();
        registerDisabledCommands();
        // Log
        logMessage("Core", ChatColor.DARK_GREEN + "Enabled");

        runTask(this, () -> mongoHandler.setServerOnline(getInstanceName(), getServerType(), playground, true));

        // Always keep players off the server until it's been finished loading for 1 second
        // This prevents issues with not loading player data when they join before plugins are loaded
        runTaskLater(this, () -> {
            setStarting(false);
            try {
                getMongoHandler().setServerOnline(instanceName, serverType, playground, true);
                Core.getMessageHandler().sendStaffMessage(ChatColor.AQUA + "Network: " + ChatColor.YELLOW + getInstanceName() + " (MC)" + ChatColor.GREEN + " is now online");
            } catch (Exception e) {
                e.printStackTrace();
                Core.logMessage("Core", "Error announcing server start-up to message queue");
            }
        }, 20);
    }

    /**
     * Register listeners.
     */
    private void registerListeners() {
        registerListener(new ItemUtil());
        registerListener(new PrefixCommandListener());
        registerListener(craftingMenu);
    }

    /**
     * Register disabled commands.
     */
    private void registerDisabledCommands() {
        registerCommand(new MeCommand());
        registerCommand(new StopCommand());
    }

    /**
     * Register commands.
     */
    private void registerCommands() {
        registerCommand(new AchievementCommand());
        registerCommand(new BalanceCommand());
        registerCommand(new FlyCommand());
        registerCommand(new HelpopCommand());
        registerCommand(new HonorCommand());
        registerCommand(new ListCommand());
        registerCommand(new LockArmorStandCommand());
        registerCommand(new MsgCommand());
        registerCommand(new MyHonorCommand());
        registerCommand(new OnlineCommand());
        registerCommand(new PermissionCommand());
        registerCommand(new PingCommand());
        registerCommand(new PluginsCommand());
        registerCommand(new ReloadCommand());
        registerCommand(new ShutdownCommand());
        registerCommand(new SpawnCommand());
        registerCommand(new TagToggleCommand());
        registerCommand(new TokenCommand());
        registerCommand(new TopHonorCommand());
        runTask(this, () -> {
            boolean park = false;
            for (Plugin p : Bukkit.getPluginManager().getPlugins()) {
                if (p.getName().equals("ParkManager")) {
                    park = true;
                }
            }
            if (!park) registerCommand(new TeleportCommand());
        });
    }

    /**
     * Register a core command.
     *
     * @param command the command
     */
    public final void registerCommand(CoreCommand command) {
        commandMap.registerCommand(command);
    }

    @Override
    public final void onDisable() {
        try {
            getMongoHandler().setServerOnline(instanceName, serverType, playground, false);
            Core.getMessageHandler().sendStaffMessage(ChatColor.AQUA + "Network: " + ChatColor.YELLOW + getInstanceName() + " (MC)" + ChatColor.RED + " is safely shutting down");
        } catch (Exception e) {
            e.printStackTrace();
            Core.logMessage("Core", "Error announcing server shutdown to message queue");
        }
        logMessage("Core", ChatColor.DARK_RED + "Disabled");
    }

    /**
     * Is debug enabled.
     *
     * @return the boolean
     */
    public static boolean isDebug() {
        return getInstance().debug;
    }

    /**
     * Is dashboard and sql disabled.
     *
     * @return the boolean
     */
    public static boolean isDashboardAndSqlDisabled() {
        return getInstance().dashboardAndSqlDisabled;
    }

    /**
     * Is core starting.
     *
     * @return the boolean
     */
    public static boolean isStarting() {
        return getInstance().starting;
    }

    /**
     * Sets starting.
     *
     * @param isStarting the is starting
     */
    public static void setStarting(boolean isStarting) {
        if (!isStarting) logMessage("Core", ChatColor.DARK_GREEN + "Server Joinable!");
        else logMessage("Core", ChatColor.DARK_RED + "Server Not Joinable!");
        getInstance().starting = isStarting;
    }

    /**
     * Gets server type.
     *
     * @return the server type
     */
    public static String getServerType() {
        return getInstance().serverType;
    }

    /**
     * Gets instance name.
     *
     * @return the instance name
     */
    public static String getInstanceName() {
        return getInstance().instanceName;
    }

    /**
     * Is this instance running in game-mode?
     * <p>
     * GameMode allows the server to skip the startup phase so it can start faster
     *
     * @return the game-mode status
     */
    public static boolean isGameMode() {
        return getInstance().gameMode;
    }

    /**
     * Gets core version.
     *
     * @return Core version
     */
    public static String getVersion() {
        return getInstance().getDescription().getVersion();
    }

    /**
     * Gets command map.
     *
     * @return the command map
     */
    public static CoreCommandMap getCommandMap() {
        return getInstance().commandMap;
    }

    /**
     * Gets player manager.
     *
     * @return the player manager
     */
    public static CPlayerManager getPlayerManager() {
        return getInstance().playerManager;
    }

    /**
     * Gets honor manager
     *
     * @return the honor manager
     */
    public static HonorManager getHonorManager() {
        return getInstance().honorManager;
    }

    /**
     * Gets crafting menu
     *
     * @return the crafting menu
     */
    public static CraftingMenu getCraftingMenu() {
        return getInstance().craftingMenu;
    }

    /**
     * Gets language formatter.
     *
     * @return the language formatter
     */
    public static LanguageManager getLanguageFormatter() {
        return getInstance().languageManager;
    }

    /**
     * Gets permission manager.
     *
     * @return the permission manager
     */
    public static PermissionManager getPermissionManager() {
        return getInstance().permissionManager;
    }

    /**
     * Gets economy.
     *
     * @return the economy
     */
    public static EconomyManager getEconomy() {
        return getInstance().economyManager;
    }

    /**
     * Gets resource manager.
     *
     * @return the resource manager
     */
    public static ResourceManager getResourceManager() {
        return getInstance().resourceManager;
    }

    /**
     * Gets achievement manager.
     *
     * @return the achievement manager
     */
    public static AchievementManager getAchievementManager() {
        return getInstance().achievementManager;
    }

    /**
     * Gets soft npc manager.
     *
     * @return the soft npc manager
     */
    public static SoftNPCManager getSoftNPCManager() {
        return getInstance().softNPCManager;
    }

    /**
     * Gets sql util.
     *
     * @return the sql util
     */
    public static SqlUtil getSqlUtil() {
        return getInstance().sqlUtil;
    }

    /**
     * Gets mongo handler
     *
     * @return the mongo handler
     */
    public static MongoHandler getMongoHandler() {
        return getInstance().mongoHandler;
    }

    /**
     * Gets core config.
     *
     * @return the config core is using
     */
    public static FileConfiguration getCoreConfig() {
        return getInstance().configFile.getConfig();
    }

    /**
     * Create a new inventory
     *
     * @param size  the size of the inventory
     * @param title the name of the inventory
     * @return the new inventory
     */
    public static Inventory createInventory(int size, String title) {
        return Bukkit.createInventory(null, size, title);
    }

    /**
     * Gets Bukkit world from name.
     *
     * @param name the name of the world
     * @return the world
     */
    public static World getWorld(String name) {
        return Bukkit.getWorld(name);
    }

    /**
     * The main world
     *
     * @return the default world
     */
    public static World getDefaultWorld() {
        return Bukkit.getWorlds().get(0);
    }

    /**
     * Gets all worlds on the server.
     *
     * @return the current registered worlds
     */
    public static List<World> getWorlds() {
        return Bukkit.getWorlds();
    }

    /**
     * Shutdown the server.
     */
    public static void shutdown() {
        Bukkit.shutdown();
    }

    /**
     * Register listener.
     *
     * @param listener the listener to be registered
     */
    public static void registerListener(Listener listener) {
        Bukkit.getPluginManager().registerEvents(listener, getInstance());
    }

    /**
     * Call event.
     *
     * @param event the event
     */
    public static void callEvent(Event event) {
        Bukkit.getPluginManager().callEvent(event);
    }

    /**
     * Cancel task.
     *
     * @param taskId the task id
     */
    public static void cancelTask(int taskId) {
        Bukkit.getScheduler().cancelTask(taskId);
    }

    /**
     * Call sync method
     *
     * @param callable the callable
     * @return future
     */
    public static <T> Future<T> callSyncMethod(Plugin plugin, Callable<T> callable) {
        return Bukkit.getScheduler().callSyncMethod(plugin, callable);
    }

    /**
     * Run task asynchronously int.
     *
     * @param task the task
     * @return the task id
     */
    public static int runTaskAsynchronously(Plugin plugin, Runnable task) {
        return Bukkit.getScheduler().runTaskAsynchronously(plugin, task).getTaskId();
    }

    /**
     * Run task later async int.
     *
     * @param task  the task
     * @param delay the delay
     * @return the task id
     */
    public static int runTaskLaterAsynchronously(Plugin plugin, Runnable task, long delay) {
        return Bukkit.getScheduler().runTaskLaterAsynchronously(plugin, task, delay).getTaskId();
    }

    /**
     * Run task later int.
     *
     * @param task  the task
     * @param delay the delay
     * @return the task id
     */
    public static int runTaskLater(Plugin plugin, Runnable task, long delay) {
        return Bukkit.getScheduler().runTaskLater(plugin, task, delay).getTaskId();
    }

    /**
     * Run task timer asynchronously int.
     *
     * @param task   the task
     * @param delay  the delay
     * @param period the period
     * @return the task id
     */
    public static int runTaskTimerAsynchronously(Plugin plugin, Runnable task, long delay, long period) {
        return Bukkit.getScheduler().runTaskTimerAsynchronously(plugin, task, delay, period).getTaskId();
    }

    /**
     * Run task timer int.
     *
     * @param task   the task
     * @param delay  the delay
     * @param period the period
     * @return the task id
     */
    public static int runTaskTimer(Plugin plugin, Runnable task, long delay, long period) {
        return Bukkit.getScheduler().runTaskTimer(plugin, task, delay, period).getTaskId();
    }

    /**
     * Run task int.
     *
     * @param task the task
     * @return the task id
     */
    public static int runTask(Plugin plugin, Runnable task) {
        return Bukkit.getScheduler().runTask(plugin, task).getTaskId();
    }

    /*
    OLD METHODS END
     */

    /**
     * Call sync method
     *
     * @param callable the callable
     * @return future
     */
    public static <T> Future<T> callSyncMethod(Callable<T> callable) {
        return Bukkit.getScheduler().callSyncMethod(getInstance(), callable);
    }

    /**
     * Run task asynchronously int.
     *
     * @param task the task
     * @return the task id
     */
    public static int runTaskAsynchronously(Runnable task) {
        return Bukkit.getScheduler().runTaskAsynchronously(getInstance(), task).getTaskId();
    }

    /**
     * Run task later async int.
     *
     * @param task  the task
     * @param delay the delay
     * @return the task id
     */
    public static int runTaskLaterAsynchronously(Runnable task, long delay) {
        return Bukkit.getScheduler().runTaskLaterAsynchronously(getInstance(), task, delay).getTaskId();
    }

    /**
     * Run task later int.
     *
     * @param task  the task
     * @param delay the delay
     * @return the task id
     */
    public static int runTaskLater(Runnable task, long delay) {
        return Bukkit.getScheduler().runTaskLater(getInstance(), task, delay).getTaskId();
    }

    /**
     * Run task timer asynchronously int.
     *
     * @param task   the task
     * @param delay  the delay
     * @param period the period
     * @return the task id
     */
    public static int runTaskTimerAsynchronously(Runnable task, long delay, long period) {
        return Bukkit.getScheduler().runTaskTimerAsynchronously(getInstance(), task, delay, period).getTaskId();
    }

    /**
     * Run task timer int.
     *
     * @param task   the task
     * @param delay  the delay
     * @param period the period
     * @return the task id
     */
    public static int runTaskTimer(Runnable task, long delay, long period) {
        return Bukkit.getScheduler().runTaskTimer(getInstance(), task, delay, period).getTaskId();
    }

    /**
     * Run task int.
     *
     * @param task the task
     * @return the task id
     */
    public static int runTask(Runnable task) {
        return Bukkit.getScheduler().runTask(getInstance(), task).getTaskId();
    }

    /*
    OLD METHODS START
     */

    /**
     * Log message.
     *
     * @param name    the name
     * @param message the message
     */
    public static void logMessage(String name, String message) {
        logInfo(ChatColor.GOLD + name + ChatColor.DARK_GRAY + " > " + message);
    }

    /**
     * Debug log.
     *
     * @param s the message to log
     */
    public static void debugLog(String s) {
        if (isDebug()) {
            logMessage("CORE-DEBUG", s);
        }
    }

    /**
     * Log info.
     *
     * @param message the message
     */
    public static void logInfo(String message) {
        Bukkit.getConsoleSender().sendMessage(message);
    }

    /**
     * Add protocol lib packet listener.
     *
     * @param listener the listener
     */
    public static void addPacketListener(PacketListener listener) {
        ProtocolLibrary.getProtocolManager().addPacketListener(listener);
    }

    /**
     * Send all players to another server
     *
     * @param server   the server to send to
     * @param callback the callbacks for the actions
     */
    public static void sendAllPlayers(String server, Callback callback) {
        runTaskAsynchronously(getInstance(), () -> {
            for (CPlayer player : Core.getPlayerManager().getOnlinePlayers()) {
                player.sendToServer(server);
            }
            callback.finished();
        });
    }
}<|MERGE_RESOLUTION|>--- conflicted
+++ resolved
@@ -63,11 +63,7 @@
  * <p>
  * You can access instances of other modules by depending on Core in your pom.xml, and then executing Core.get
  */
-<<<<<<< HEAD
-@PluginInfo(name = "Core", version = "2.8.1-1.13", depend = {"ProtocolLib"}, softdepend = {"ViaVersion"}, apiversion = "1.13")
-=======
-@PluginInfo(name = "Core", version = "2.8.2", depend = {"ProtocolLib"}, softdepend = {"ViaVersion"})
->>>>>>> c4f300eb
+@PluginInfo(name = "Core", version = "2.8.2-1.13", depend = {"ProtocolLib"}, softdepend = {"ViaVersion"}, apiversion = "1.13")
 public class Core extends JavaPlugin {
     @Getter private URLClassLoader coreClassLoader;
     @Getter private static Core instance;
