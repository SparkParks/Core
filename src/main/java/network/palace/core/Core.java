--- conflicted
+++ resolved
@@ -59,11 +59,7 @@
  * <p>
  * You can access instances of other modules by depending on Core in your pom.xml, and then executing Core.get
  */
-<<<<<<< HEAD
-@PluginInfo(name = "Core", version = "2.4.3", depend = {"ProtocolLib"}, softdepend = {"ViaVersion"})
-=======
 @PluginInfo(name = "Core", version = "2.4.5", depend = {"ProtocolLib"}, softdepend = {"ViaVersion"})
->>>>>>> 41e53ae9
 public class Core extends JavaPlugin {
 
     private boolean starting = true;
