--- conflicted
+++ resolved
@@ -37,6 +37,7 @@
 import network.palace.core.resource.ResourceManager;
 import network.palace.core.utils.Callback;
 import network.palace.core.utils.ItemUtil;
+import network.palace.core.utils.SqlUtil;
 import org.bukkit.Bukkit;
 import org.bukkit.ChatColor;
 import org.bukkit.World;
@@ -59,11 +60,7 @@
  * <p>
  * You can access instances of other modules by depending on Core in your pom.xml, and then executing Core.get
  */
-<<<<<<< HEAD
 @PluginInfo(name = "Core", version = "2.0.7", depend = {"ProtocolLib"})
-=======
-@PluginInfo(name = "Core", version = "2.0", depend = {"ProtocolLib"})
->>>>>>> f33d816c
 public class Core extends JavaPlugin {
 
     private boolean starting = true;
@@ -87,10 +84,7 @@
     @Getter @Setter private String tabHeader = ChatColor.GOLD + "Palace Network - A Family of Servers";
     @Getter @Setter private String tabFooter = ChatColor.LIGHT_PURPLE + "You're on the " + ChatColor.GREEN + "Hub " + ChatColor.LIGHT_PURPLE + "server";
 
-<<<<<<< HEAD
     private SqlUtil sqlUtil;
-=======
->>>>>>> f33d816c
     private MongoHandler mongoHandler;
     private LanguageManager languageManager;
     private PermissionManager permissionManager;
@@ -154,11 +148,8 @@
         // Register plugin channel
         getServer().getMessenger().registerOutgoingPluginChannel(this, "BungeeCord");
         getServer().getMessenger().registerIncomingPluginChannel(this, "WDL|INIT", new CorePlayerWorldDownloadProtect());
-<<<<<<< HEAD
         // SQL Classes
         sqlUtil = new SqlUtil();
-=======
->>>>>>> f33d816c
         // Mongo Classes
         mongoHandler = new MongoHandler();
         // Managers
@@ -453,15 +444,6 @@
     }
 
     /**
-     * Gets mongo handler
-     *
-     * @return the mongo handler
-     */
-    public static MongoHandler getMongoHandler() {
-        return getInstance().mongoHandler;
-    }
-
-    /**
      * Gets core config.
      *
      * @return the config core is using
