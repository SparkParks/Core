--- conflicted
+++ resolved
@@ -1,4 +1,3 @@
-<<<<<<< HEAD
 package network.palace.core.player.impl;
 
 import com.google.common.io.ByteArrayDataOutput;
@@ -174,7 +173,6 @@
     }
 
     @Override
-    @SuppressWarnings("deprecation")
     public void resetPlayer() {
         if (getStatus() != PlayerStatus.JOINED) return;
         if (getBukkitPlayer() == null) return;
@@ -447,455 +445,6 @@
             return 0;
         }
     }
-}
-=======
-package network.palace.core.player.impl;
-
-import com.google.common.io.ByteArrayDataOutput;
-import com.google.common.io.ByteStreams;
-import lombok.Getter;
-import lombok.Setter;
-import network.palace.core.Core;
-import network.palace.core.config.LanguageManager;
-import network.palace.core.packets.AbstractPacket;
-import network.palace.core.player.*;
-import network.palace.core.player.impl.managers.*;
-import network.palace.core.plugin.Plugin;
-import org.bukkit.*;
-import org.bukkit.block.Block;
-import org.bukkit.entity.Player;
-import org.bukkit.inventory.Inventory;
-import org.bukkit.inventory.ItemStack;
-import org.bukkit.inventory.PlayerInventory;
-import org.bukkit.plugin.java.JavaPlugin;
-import org.bukkit.util.Vector;
-
-import java.lang.reflect.Field;
-import java.lang.reflect.InvocationTargetException;
-import java.lang.reflect.Method;
-import java.util.List;
-import java.util.Set;
-import java.util.UUID;
-import java.util.logging.Level;
-
-/**
- * The type Core player.
- */
-public class CorePlayer implements CPlayer {
-
-    @Getter private final UUID uuid;
-    private final String name;
-    @Getter @Setter private Rank rank = Rank.SETTLER;
-    @Getter @Setter private String locale = "en_US";
-    @Getter @Setter private PlayerStatus status = PlayerStatus.LOGIN;
-    @Getter private CPlayerAchievementManager achievement;
-    @Getter private CPlayerActionBarManager actionBar = new CorePlayerActionBarManager(this);
-    @Getter private CPlayerBossBarManager bossBar = new CorePlayerBossBarManager(this);
-    @Getter private CPlayerHeaderFooterManager headerFooter = new CorePlayerHeaderFooterManager(this);
-    @Getter private CPlayerScoreboardManager scoreboard = new CorePlayerScoreboardManager(this);
-    @Getter private CPlayerTitleManager title = new CorePlayerTitleManager(this);
-    @Getter private CPlayerParticlesManager particles = new CorePlayerParticlesManager(this);
-    @Getter private CPlayerResourcePackManager resourcePack = new CorePlayerResourcePackManager(this);
-    @Getter @Setter private String textureHash = "";
-    @Getter @Setter private String pack = "none";
-
-    /**
-     * Instantiates a new Core player.
-     *
-     * @param uuid the uuid
-     * @param name the name
-     * @param rank the rank
-     * @param ids  achievement list
-     */
-    public CorePlayer(UUID uuid, String name, Rank rank, List<Integer> ids) {
-        this.uuid = uuid;
-        this.name = name;
-        this.rank = rank;
-        this.achievement = new CorePlayerAchievementManager(this, ids);
-    }
-
-    @Override
-    public String getName() {
-        if (getStatus() != PlayerStatus.JOINED) return name;
-        if (getBukkitPlayer() == null) return name;
-        return getBukkitPlayer().getName();
-    }
-
-    @Override
-    public boolean isOnline() {
-        return getStatus() == PlayerStatus.JOINED && getBukkitPlayer() != null && getBukkitPlayer().isOnline();
-    }
-
-    @Override
-    public void setOp(boolean isOp) {
-        if (getStatus() != PlayerStatus.JOINED) return;
-        if (getBukkitPlayer() == null) return;
-        getBukkitPlayer().setOp(isOp);
-    }
-
-    @Override
-    public boolean isOp() {
-        if (getStatus() != PlayerStatus.JOINED) return false;
-        if (getBukkitPlayer() == null) return false;
-        return getBukkitPlayer().isOp();
-    }
-
-    @Override
-    public void playSound(Location location, Sound sound, float volume, float pitch) {
-        if (getStatus() != PlayerStatus.JOINED) return;
-        if (getBukkitPlayer() == null) return;
-        if (location == null) return;
-        if (sound == null) return;
-        getBukkitPlayer().playSound(location, sound, volume, pitch);
-    }
-
-    @Override
-    public void setMaxHealth(double health) {
-        if (getStatus() != PlayerStatus.JOINED) return;
-        if (getBukkitPlayer() == null) return;
-        getBukkitPlayer().setMaxHealth(health);
-    }
-
-    @Override
-    public void setHealth(double health) {
-        if (getStatus() != PlayerStatus.JOINED) return;
-        if (getBukkitPlayer() == null) return;
-        getBukkitPlayer().setHealth(health);
-    }
-
-    @Override
-    public GameMode getGamemode() {
-        if (getStatus() != PlayerStatus.JOINED) return GameMode.SURVIVAL;
-        if (getBukkitPlayer() == null) return GameMode.SURVIVAL;
-        return getBukkitPlayer().getGameMode();
-    }
-
-    @Override
-    public void setGamemode(GameMode gamemode) {
-        if (getStatus() != PlayerStatus.JOINED) return;
-        if (getBukkitPlayer() == null) return;
-        if (gamemode == null) gamemode = GameMode.ADVENTURE;
-        getBukkitPlayer().setGameMode(gamemode);
-    }
-
-    @Override
-    public Location getLocation() {
-        if (getStatus() != PlayerStatus.JOINED) return new Location(Core.getDefaultWorld(), 0, 64, 0);
-        if (getBukkitPlayer() == null) return new Location(Core.getDefaultWorld(), 0, 64, 0);
-        return getBukkitPlayer().getLocation();
-    }
-
-    @Override
-    public void teleport(Location location) {
-        if (getStatus() != PlayerStatus.JOINED) return;
-        if (getBukkitPlayer() == null) return;
-        if (location == null) return;
-        getBukkitPlayer().teleport(location);
-    }
-
-    @Override
-    public void sendMessage(String message) {
-        if (getStatus() != PlayerStatus.JOINED) return;
-        if (getBukkitPlayer() == null) return;
-        if (message == null) return;
-        getBukkitPlayer().sendMessage(message);
-    }
-
-    @Override
-    public void sendFormatMessage(JavaPlugin plugin, String key) {
-        if (getStatus() != PlayerStatus.JOINED) return;
-        if (getBukkitPlayer() == null) return;
-        LanguageManager languageManager = null;
-        if (plugin instanceof Core) {
-            languageManager = Core.getLanguageFormatter();
-        } else if (plugin instanceof Plugin) {
-            languageManager = ((Plugin) plugin).getLanguageManager();
-        }
-        if (languageManager == null) {
-            plugin.getLogger().log(Level.SEVERE, "PROBLEM GETTING LANGUAGE FORMATTER for key: " + key);
-            return;
-        }
-        String message = languageManager.getFormat(getLocale(), key);
-        if (message.equals("")) {
-            plugin.getLogger().log(Level.SEVERE, "MESSAGE NULL for key: " + key);
-            return;
-        }
-        getBukkitPlayer().sendMessage(message);
-    }
-
-    @Override
-    public void resetPlayer() {
-        if (getStatus() != PlayerStatus.JOINED) return;
-        if (getBukkitPlayer() == null) return;
-        Player player = getBukkitPlayer();
-        player.setItemOnCursor(null);
-        player.getInventory().clear();
-        player.getInventory().setArmorContents(new ItemStack[4]);
-        player.getInventory().setHeldItemSlot(0);
-        player.getInventory().setItemInMainHand(null);
-        player.getInventory().setItemInOffHand(null);
-        player.setFoodLevel(20);
-        player.setExhaustion(0);
-        player.setSaturation(20);
-        player.setHealth(20);
-        player.setFallDistance(0);
-        player.setFireTicks(0);
-        player.resetMaxHealth();
-        player.setExp(0);
-        player.setTotalExperience(0);
-        player.setLevel(0);
-        player.setRemainingAir(20);
-        player.setAllowFlight(false);
-        player.setFlying(false);
-        player.setSneaking(false);
-        player.setSprinting(false);
-        player.setVelocity(new Vector());
-        player.setFallDistance(0f);
-        player.resetPlayerTime();
-        player.resetPlayerWeather();
-        player.getActivePotionEffects().forEach(potionEffect -> player.removePotionEffect(potionEffect.getType()));
-        player.updateInventory();
-    }
-
-    @Override
-    public void resetManagers() {
-        if (getStatus() != PlayerStatus.JOINED) return;
-        getBossBar().remove();
-        getHeaderFooter().hide();
-        getTitle().hide();
-        getScoreboard().clear();
-    }
-
-    @Override
-    public void setDisplayName(String name) {
-        if (getStatus() != PlayerStatus.JOINED) return;
-        if (getBukkitPlayer() == null) return;
-        if (name == null) name = "";
-        getBukkitPlayer().setDisplayName(name);
-    }
-
-    @Override
-    public void setInventorySlot(int slot, ItemStack stack) {
-        if (getInventory() == null) return;
-        if (stack == null) stack = new ItemStack(Material.AIR);
-        getInventory().setItem(slot, stack);
-    }
-
-    @Override
-    public void addToInventory(ItemStack... stacks) {
-        if (getInventory() == null) return;
-        if (stacks == null) return;
-        getInventory().addItem(stacks);
-    }
-
-    @Override
-    public boolean doesInventoryContain(Material material) {
-        return material != null && getInventory() != null && getInventory().contains(material);
-    }
-
-    @Override
-    public void removeFromInventory(Material material) {
-        if (getInventory() == null) return;
-        if (material == null) return;
-        getInventory().remove(material);
-    }
-
-    @Override
-    public ItemStack getHelmet() {
-        if (getInventory() == null) return new ItemStack(Material.AIR);
-        return getInventory().getHelmet();
-    }
-
-    @Override
-    public void setHelmet(ItemStack itemStack) {
-        if (getInventory() == null) itemStack = new ItemStack(Material.AIR);
-        getInventory().setHelmet(itemStack);
-    }
-
-    @Override
-    public ItemStack getChestplate() {
-        if (getInventory() == null) return new ItemStack(Material.AIR);
-        return getInventory().getChestplate();
-    }
-
-    @Override
-    public void setChestplate(ItemStack itemStack) {
-        if (getInventory() == null) itemStack = new ItemStack(Material.AIR);
-        getInventory().setChestplate(itemStack);
-    }
-
-    @Override
-    public ItemStack getLeggings() {
-        if (getInventory() == null) return new ItemStack(Material.AIR);
-        return getInventory().getLeggings();
-    }
-
-    @Override
-    public void setLeggings(ItemStack itemStack) {
-        if (getInventory() == null) itemStack = new ItemStack(Material.AIR);
-        getInventory().setLeggings(itemStack);
-    }
-
-    @Override
-    public ItemStack getBoots() {
-        if (getInventory() == null) return new ItemStack(Material.AIR);
-        return getInventory().getBoots();
-    }
-
-    @Override
-    public void setBoots(ItemStack itemStack) {
-        if (getInventory() == null) itemStack = new ItemStack(Material.AIR);
-        getInventory().setBoots(itemStack);
-    }
-
-    @Override
-    public ItemStack getMainHand() {
-        if (getInventory() == null) return new ItemStack(Material.AIR);
-        return getInventory().getItemInMainHand();
-    }
-
-    @Override
-    public void setMainHand(ItemStack itemStack) {
-        if (getInventory() == null) itemStack = new ItemStack(Material.AIR);
-        getInventory().setItemInMainHand(itemStack);
-    }
-
-    @Override
-    public ItemStack getOffHand() {
-        if (getInventory() == null) return new ItemStack(Material.AIR);
-        return getInventory().getItemInOffHand();
-    }
-
-    @Override
-    public void setOffHand(ItemStack itemStack) {
-        if (getInventory() == null) itemStack = new ItemStack(Material.AIR);
-        getInventory().setItemInOffHand(itemStack);
-    }
-
-    @Override
-    public PlayerInventory getInventory() {
-        if (getStatus() != PlayerStatus.JOINED) return null;
-        if (getBukkitPlayer() == null) return null;
-        return getBukkitPlayer().getInventory();
-    }
-
-    @Override
-    public void openInventory(Inventory inventory) {
-        if (getStatus() != PlayerStatus.JOINED) return;
-        if (getBukkitPlayer() == null) return;
-        if (inventory == null) return;
-        getBukkitPlayer().openInventory(inventory);
-    }
-
-    @Override
-    public void closeInventory() {
-        if (getStatus() != PlayerStatus.JOINED) return;
-        if (getBukkitPlayer() == null) return;
-        getBukkitPlayer().closeInventory();
-    }
-
-    @Override
-    public void respawn() {
-        if (getStatus() != PlayerStatus.JOINED) return;
-        if (getBukkitPlayer() == null) return;
-        if (getBukkitPlayer().spigot() == null) return;
-        getBukkitPlayer().spigot().respawn();
-    }
-
-    @Override
-    public void showPlayer(CPlayer player) {
-        if (getStatus() != PlayerStatus.JOINED) return;
-        if (player == null) return;
-        if (player.getStatus() != PlayerStatus.JOINED) return;
-        if (getBukkitPlayer() == null) return;
-        getBukkitPlayer().showPlayer(player.getBukkitPlayer());
-    }
-
-    @Override
-    public void hidePlayer(CPlayer player) {
-        if (getStatus() != PlayerStatus.JOINED) return;
-        if (player == null) return;
-        if (player.getStatus() != PlayerStatus.JOINED) return;
-        if (getBukkitPlayer() == null) return;
-        getBukkitPlayer().hidePlayer(player.getBukkitPlayer());
-    }
-
-    @Override
-    public boolean canSee(CPlayer player) {
-        return canSee(player.getBukkitPlayer());
-    }
-
-    @Override
-    public boolean canSee(Player player) {
-        return getStatus() == PlayerStatus.JOINED && getBukkitPlayer() != null && player != null && getBukkitPlayer().canSee(player);
-    }
-
-    @Override
-    public void sendPacket(AbstractPacket packet) {
-        if (getStatus() != PlayerStatus.JOINED) return;
-        if (getBukkitPlayer() == null) return;
-        if (packet == null) return;
-        packet.sendPacket(Core.getPlayerManager().getPlayer(getBukkitPlayer()));
-    }
-
-    @Override
-    public void sendToServer(String server) {
-        if (getStatus() != PlayerStatus.JOINED) return;
-        if (getBukkitPlayer() == null) return;
-        if (server == null) return;
-        ByteArrayDataOutput out = ByteStreams.newDataOutput();
-        out.writeUTF("Connect");
-        out.writeUTF(server);
-        getBukkitPlayer().sendPluginMessage(Core.getInstance(), "BungeeCord", out.toByteArray());
-    }
-
-    @Override
-    public Player getBukkitPlayer() {
-        if (getStatus() != PlayerStatus.JOINED) return null;
-        return Bukkit.getPlayer(getUuid());
-    }
-
-    @Override
-    public UUID getUniqueId() {
-        return getUuid();
-    }
-
-    @Override
-    public boolean hasAchievement(int i) {
-        return getStatus() == PlayerStatus.JOINED && getBukkitPlayer() != null && achievement.hasAchievement(i);
-    }
-
-    @Override
-    public void giveAchievement(int i) {
-        if (getStatus() != PlayerStatus.JOINED) return;
-        if (getBukkitPlayer() == null) return;
-        achievement.giveAchievement(i);
-    }
-
-    @Override
-    public Block getTargetBlock(int range) {
-        if (getBukkitPlayer() == null) return null;
-        return getBukkitPlayer().getTargetBlock((Set<Material>) null, range);
-    }
-
-    @Override
-    public int getPing() {
-        if (getStatus() != PlayerStatus.JOINED) return 0;
-        if (getBukkitPlayer() == null) return 0;
-        try {
-            Object craftPlayer = Class.forName("org.bukkit.craftbukkit.v" + Core.getInstance().getMcVersion() +
-                    ".entity.CraftPlayer").cast(getBukkitPlayer());
-            Method m = craftPlayer.getClass().getDeclaredMethod("getHandle");
-            Object entityPlayer = m.invoke(craftPlayer);
-            Field ping = entityPlayer.getClass().getDeclaredField("ping");
-            ping.setAccessible(true);
-            return (int) ping.get(entityPlayer);
-        } catch (ClassNotFoundException | NoSuchMethodException | IllegalAccessException | InvocationTargetException |
-                NoSuchFieldException e) {
-            e.printStackTrace();
-            return 0;
-        }
-    }
 
     @Override
     public boolean getAllowFlight() {
@@ -924,5 +473,4 @@
         if (getBukkitPlayer() == null) return;
         getBukkitPlayer().setFlying(fly);
     }
-}
->>>>>>> d79dc31c
+}