package network.palace.core.commands;

import network.palace.core.Core;
import network.palace.core.command.CommandException;
import network.palace.core.command.CommandMeta;
import network.palace.core.command.CommandPermission;
import network.palace.core.command.CoreCommand;
import network.palace.core.dashboard.packets.dashboard.PacketRankChange;
import network.palace.core.player.CPlayer;
import network.palace.core.player.Rank;
import org.bukkit.Bukkit;
import org.bukkit.ChatColor;
import org.bukkit.command.CommandSender;
import org.bukkit.entity.Player;

import java.util.Map;
import java.util.UUID;

/**
 * The type Perm command.
 */
@CommandMeta(description = "Permissions command")
@CommandPermission(rank = Rank.SRMOD)
public class PermCommand extends CoreCommand {

    /**
     * Instantiates a new Perm command.
     */
    public PermCommand() {
        super("perm");
    }

    @Override
    protected void handleCommandUnspecific(CommandSender sender, String[] args) throws CommandException {
        Core.runTaskAsynchronously(() -> {
            if (args.length == 1) {
                String arg1 = args[0];
                if (arg1.equalsIgnoreCase("refresh")) {
                    Core.getPermissionManager().refresh(sender);
                    return;
                }
                if (arg1.equalsIgnoreCase("list")) {
                    sender.sendMessage(ChatColor.YELLOW + "Valid Usage: " + ChatColor.GREEN + "/perm list groups");
                    return;
                }
                helpMenu(sender, arg1.equalsIgnoreCase("player") ? "player" : arg1.equalsIgnoreCase("group") ? "group" : arg1.equalsIgnoreCase("list") ? "list" : "main");
                return;
            }
            if (args.length == 2) {
                String arg1 = args[0];
                String arg2 = args[1];
                if (arg1.equalsIgnoreCase("list")) {
                    if (arg2.equalsIgnoreCase("groups")) {
                        sender.sendMessage(ChatColor.LIGHT_PURPLE + "Palace Ranks:");
                        for (Rank rank : Rank.values()) {
                            sender.sendMessage(ChatColor.GREEN + "- " + rank.getTagColor() + rank.getName());
                        }
                        return;
                    }
                    helpMenu(sender, "list");
                    return;
                }
            }
            if (args.length == 3) {
                String arg1 = args[0];
                String arg2 = args[1];
                String arg3 = args[2];
                if (arg1.equalsIgnoreCase("player")) {
                    if (arg3.equalsIgnoreCase("setgroup")) {
                        helpMenu(sender, "player");
                        return;
                    }
                    if (!Core.getSqlUtil().playerExists(arg2)) {
                        sender.sendMessage(ChatColor.RED + "Player '" + arg2 + "' not found!");
                        return;
                    }
                    if (arg3.equalsIgnoreCase("getgroup")) {
                        Rank rank = Core.getSqlUtil().getRank(Core.getSqlUtil().getUniqueIdFromName(arg2));
                        sender.sendMessage(ChatColor.BLUE + arg2 + ChatColor.YELLOW + " is in the " + rank.getFormattedName() + ChatColor.YELLOW + " group.");
                        return;
                    }
                    helpMenu(sender, "player");
                    return;
                }
                if (arg1.equalsIgnoreCase("group")) {
                    Rank rank = Rank.fromString(arg2);
                    if (arg3.equalsIgnoreCase("members")) {
                        Core.getSqlUtil().getMembers(rank);
                        return;
                    }
                    if (arg3.equalsIgnoreCase("perms")) {
                        sender.sendMessage(ChatColor.GREEN + "Permissions of the " + rank.getFormattedName() + ChatColor.GREEN + "Rank:");
                        for (Map.Entry<String, Boolean> perm : rank.getPermissions().entrySet()) {
                            if (perm.getValue()) {
                                sender.sendMessage(ChatColor.DARK_GREEN + "- " + ChatColor.YELLOW + perm.getKey() + " " + ChatColor.GREEN + "True");
                            } else {
                                sender.sendMessage(ChatColor.DARK_GREEN + "- " + ChatColor.YELLOW + perm.getKey() + " " + ChatColor.RED + "False");
                            }
                        }
                        return;
                    }
                }
<<<<<<< HEAD
                helpMenu(sender, arg1.equalsIgnoreCase("group") ? "group" : arg1.equalsIgnoreCase("list") ? "list" : "main");
                return;
            }
            if (args.length == 4) {
                String type = args[0];
                String playerName = args[1];
                String action = args[2];
                String rankName = args[3];
                if (type.equalsIgnoreCase("player")) {
                    if (!Core.getSqlUtil().playerExists(playerName)) {
                        sender.sendMessage(ChatColor.RED + "Player not found!");
                        return;
                    }
                    switch (action) {
                        case "setgroup":
                            Rank rank = Rank.fromString(rankName);
                            Player tp = Bukkit.getPlayer(playerName);
                            UUID uuid;
                            if (tp != null) {
                                uuid = tp.getUniqueId();
                                Core.getPlayerManager().getPlayer(tp).setRank(rank);
                            } else {
                                uuid = Core.getSqlUtil().getUniqueIdFromName(playerName);
                            }
                            Core.getSqlUtil().setRank(uuid, rank);
                            String source = sender instanceof Player ? sender.getName() : "Console on " + Core.getInstanceName();
                            PacketRankChange packet = new PacketRankChange(uuid, rank, source);
                            Core.getDashboardConnection().send(packet);
                            sender.sendMessage(ChatColor.YELLOW + playerName + "'s rank has been changed to " + rank.getFormattedName());
=======
                if (args.length == 3) {
                    String arg1 = args[0];
                    String arg2 = args[1];
                    String arg3 = args[2];
                    if (arg1.equalsIgnoreCase("player")) {
                        if (arg3.equalsIgnoreCase("setgroup")) {
                            helpMenu(sender, "player");
                            return;
                        }
                        if (!Core.getMongoHandler().playerExists(arg2)) {
                            sender.sendMessage(ChatColor.RED + "Player '" + arg2 + "' not found!");
                            return;
                        }
                        if (arg3.equalsIgnoreCase("getgroup")) {
                            Rank rank = Core.getMongoHandler().getRank(Core.getMongoHandler().usernameToUUID(arg2));
                            sender.sendMessage(ChatColor.BLUE + arg2 + ChatColor.YELLOW + " is in the " + rank.getFormattedName() + ChatColor.YELLOW + " group.");
                            return;
                        }
                        helpMenu(sender, "player");
                        return;
                    }
                    if (arg1.equalsIgnoreCase("group")) {
                        Rank rank = Rank.fromString(arg2);
                        if (arg3.equalsIgnoreCase("members")) {
                            sender.sendMessage(ChatColor.GREEN + "Members of the rank " + rank.getFormattedName() + ":");
                            Core.getMongoHandler().getMembers(rank).forEach(s -> sender.sendMessage(ChatColor.AQUA + "- " + rank.getTagColor() + s));
>>>>>>> f33d816c
                            return;
                        case "get":
                            final Rank currentRank2 = Core.getSqlUtil().getRank(Core.getSqlUtil().getUniqueIdFromName(playerName));
                            Map<String, Boolean> permissions2 = currentRank2.getPermissions();
                            if (!permissions2.containsKey(rankName)) {
                                sender.sendMessage(currentRank2.getFormattedName() + ChatColor.YELLOW + " does not set " + ChatColor.RED + rankName);
                                return;
                            }
                            if (permissions2.get(rankName)) {
                                sender.sendMessage(currentRank2.getFormattedName() + ChatColor.YELLOW + " sets " + ChatColor.YELLOW + rankName + ChatColor.YELLOW + " to " + ChatColor.GREEN + "true");
                            } else {
                                sender.sendMessage(currentRank2.getFormattedName() + ChatColor.YELLOW + " sets " + ChatColor.YELLOW + rankName + ChatColor.YELLOW + " to " + ChatColor.RED + "false");
                            }
                            return;
<<<<<<< HEAD
                        default:
                            helpMenu(sender, "player");
                            return;
                    }
                }
                if (type.equalsIgnoreCase("group")) {
                    Rank rank = Rank.fromString(playerName);
                    Map<String, Boolean> permissions = rank.getPermissions();
                    switch (action) {
                        case "get":
                            if (!permissions.containsKey(rankName)) {
                                sender.sendMessage(rank.getFormattedName() + ChatColor.YELLOW + " does not set " + ChatColor.RED + rankName);
                                return;
                            }
                            if (permissions.get(rankName)) {
                                sender.sendMessage(rank.getFormattedName() + ChatColor.YELLOW + " sets " + ChatColor.YELLOW + rankName + ChatColor.YELLOW + " to " + ChatColor.GREEN + ChatColor.BOLD + "true");
                            } else {
                                sender.sendMessage(rank.getFormattedName() + ChatColor.YELLOW + " sets " + ChatColor.YELLOW + rankName + ChatColor.YELLOW + " to " + ChatColor.RED + ChatColor.BOLD + "false");
                            }
                            return;
                        case "set":
                            Core.getSqlUtil().setPermission(rankName, rank, true);
                            for (CPlayer tp : Core.getPlayerManager().getOnlinePlayers()) {
                                if (tp.getRank().equals(rank)) {
                                    Core.getPermissionManager().attachments.get(tp.getUniqueId()).setPermission(rankName, true);
                                }
                            }
                            sender.sendMessage(rank.getFormattedName() + ChatColor.YELLOW + " now sets " + ChatColor.AQUA + rankName + ChatColor.YELLOW + " to " + ChatColor.GREEN + "" + ChatColor.BOLD + "true");
                            return;
                        case "unset":
                            Core.getSqlUtil().unsetPermission(rankName, rank);
=======
                        }
                    }
                    helpMenu(sender, arg1.equalsIgnoreCase("group") ? "group" : arg1.equalsIgnoreCase("list") ? "list" : "main");
                    return;
                }
                if (args.length == 4) {
                    String type = args[0];
                    String playerName = args[1];
                    String action = args[2];
                    String rankName = args[3];
                    if (type.equalsIgnoreCase("player")) {
                        if (!Core.getMongoHandler().playerExists(playerName)) {
                            sender.sendMessage(ChatColor.RED + "Player not found!");
                            return;
                        }
                        switch (action) {
                            case "setgroup":
                                Rank rank = Rank.fromString(rankName);
                                Player tp = Bukkit.getPlayer(playerName);
                                UUID uuid;
                                if (tp != null) {
                                    uuid = tp.getUniqueId();
                                    Core.getPlayerManager().getPlayer(tp).setRank(rank);
                                } else {
                                    uuid = Core.getMongoHandler().usernameToUUID(playerName);
                                }
                                Core.getMongoHandler().setRank(uuid, rank);
                                String source = sender instanceof Player ? sender.getName() : "Console on " + Core.getInstanceName();
                                PacketRankChange packet = new PacketRankChange(uuid, rank, source);
                                Core.getDashboardConnection().send(packet);
                                sender.sendMessage(ChatColor.YELLOW + playerName + "'s rank has been changed to " + rank.getFormattedName());
                                return;
                            case "get":
                                final Rank currentRank2 = Core.getMongoHandler().getRank(Core.getMongoHandler().usernameToUUID(playerName));
                                Map<String, Boolean> permissions2 = currentRank2.getPermissions();
                                if (!permissions2.containsKey(rankName)) {
                                    sender.sendMessage(currentRank2.getFormattedName() + ChatColor.YELLOW + " does not set " + ChatColor.RED + rankName);
                                    return;
                                }
                                if (permissions2.get(rankName)) {
                                    sender.sendMessage(currentRank2.getFormattedName() + ChatColor.YELLOW + " sets " + ChatColor.YELLOW + rankName + ChatColor.YELLOW + " to " + ChatColor.GREEN + "true");
                                } else {
                                    sender.sendMessage(currentRank2.getFormattedName() + ChatColor.YELLOW + " sets " + ChatColor.YELLOW + rankName + ChatColor.YELLOW + " to " + ChatColor.RED + "false");
                                }
                                return;
                            default:
                                helpMenu(sender, "player");
                                return;
                        }
                    }
                    if (type.equalsIgnoreCase("group")) {
                        Rank rank = Rank.fromString(playerName);
                        Map<String, Boolean> permissions = rank.getPermissions();
                        switch (action) {
                            case "get":
                                if (!permissions.containsKey(rankName)) {
                                    sender.sendMessage(rank.getFormattedName() + ChatColor.YELLOW + " does not set " + ChatColor.RED + rankName);
                                    return;
                                }
                                if (permissions.get(rankName)) {
                                    sender.sendMessage(rank.getFormattedName() + ChatColor.YELLOW + " sets " + ChatColor.YELLOW + rankName + ChatColor.YELLOW + " to " + ChatColor.GREEN + ChatColor.BOLD + "true");
                                } else {
                                    sender.sendMessage(rank.getFormattedName() + ChatColor.YELLOW + " sets " + ChatColor.YELLOW + rankName + ChatColor.YELLOW + " to " + ChatColor.RED + ChatColor.BOLD + "false");
                                }
                                return;
                            case "set":
                                Core.getMongoHandler().setPermission(rankName, rank, true);
                                for (CPlayer tp : Core.getPlayerManager().getOnlinePlayers()) {
                                    if (tp.getRank().equals(rank)) {
                                        Core.getPermissionManager().attachments.get(tp.getUniqueId()).setPermission(rankName, true);
                                    }
                                }
                                sender.sendMessage(rank.getFormattedName() + ChatColor.YELLOW + " now sets " + ChatColor.AQUA + rankName + ChatColor.YELLOW + " to " + ChatColor.GREEN + "" + ChatColor.BOLD + "true");
                                return;
                            case "unset":
                                Core.getMongoHandler().unsetPermission(rankName, rank);
                                for (CPlayer tp : Core.getPlayerManager().getOnlinePlayers()) {
                                    if (tp.getRank().equals(rank)) {
                                        Core.getPermissionManager().attachments.get(tp.getUniqueId()).unsetPermission(rankName);
                                    }
                                }
                                sender.sendMessage(rank.getFormattedName() + ChatColor.YELLOW + " does not set " + ChatColor.AQUA + rankName + ChatColor.YELLOW + " anymore");
                                return;
                            default:
                                helpMenu(sender, "group");
                                return;
                        }
                    }
                }
                if (args.length == 5) {
                    String arg1 = args[0];
                    String arg2 = args[1];
                    String arg3 = args[2];
                    String arg4 = args[3];
                    String arg5 = args[4];
                    if (arg1.equalsIgnoreCase("group")) {
                        Rank rank = Rank.fromString(arg2);
                        if (arg3.equalsIgnoreCase("set")) {
                            boolean value = arg5.equalsIgnoreCase("true");
                            Core.getMongoHandler().setPermission(arg4, rank, value);
>>>>>>> f33d816c
                            for (CPlayer tp : Core.getPlayerManager().getOnlinePlayers()) {
                                if (tp.getRank().equals(rank)) {
                                    Core.getPermissionManager().attachments.get(tp.getUniqueId()).unsetPermission(rankName);
                                }
                            }
                            sender.sendMessage(rank.getFormattedName() + ChatColor.YELLOW + " does not set " + ChatColor.AQUA + rankName + ChatColor.YELLOW + " anymore");
                            return;
                        default:
                            helpMenu(sender, "group");
                            return;
                    }
                }
            }
            if (args.length == 5) {
                String arg1 = args[0];
                String arg2 = args[1];
                String arg3 = args[2];
                String arg4 = args[3];
                String arg5 = args[4];
                if (arg1.equalsIgnoreCase("group")) {
                    Rank rank = Rank.fromString(arg2);
                    if (arg3.equalsIgnoreCase("set")) {
                        boolean value = arg5.equalsIgnoreCase("true");
                        Core.getSqlUtil().setPermission(arg4, rank, value);
                        for (CPlayer tp : Core.getPlayerManager().getOnlinePlayers()) {
                            if (tp.getRank().equals(rank)) {
                                Core.getPermissionManager().attachments.get(tp.getUniqueId()).setPermission(arg4, true);
                            }
                        }
                        if (value) {
                            sender.sendMessage(rank.getFormattedName() + ChatColor.YELLOW + " now sets " + ChatColor.AQUA + arg4 + ChatColor.YELLOW + " to " + ChatColor.GREEN + "" + ChatColor.BOLD + "true");
                            return;
                        }
                        sender.sendMessage(rank.getFormattedName() + ChatColor.YELLOW + " now sets " + ChatColor.AQUA + arg4 + ChatColor.YELLOW + " to " + ChatColor.RED + "" + ChatColor.BOLD + "false");
                        return;
                    }
                    helpMenu(sender, "group");
                    return;
                }
            }
            helpMenu(sender, "main");
        });
    }

    private void helpMenu(CommandSender sender, String menu) {
        sender.sendMessage(ChatColor.YELLOW + "----------------------------------------------------");
        switch (menu) {
            case "player":
                sender.sendMessage(ChatColor.YELLOW + "/perm player " + ChatColor.LIGHT_PURPLE + "<player> " + ChatColor.YELLOW + "get " + ChatColor.LIGHT_PURPLE + "<permission> " + ChatColor.YELLOW + "- Get the value of a permission for a player");
                sender.sendMessage(ChatColor.YELLOW + "/perm player " + ChatColor.LIGHT_PURPLE + "<player> " + ChatColor.YELLOW + "getgroup " + ChatColor.YELLOW + "- Get the player's rank.");
                sender.sendMessage(ChatColor.YELLOW + "/perm player " + ChatColor.LIGHT_PURPLE + "<player> " + ChatColor.YELLOW + "setgroup " + ChatColor.LIGHT_PURPLE + "<group> " + ChatColor.YELLOW + "- Set a player's rank");
                return;
            case "group":
                sender.sendMessage(ChatColor.YELLOW + "/perm group " + ChatColor.LIGHT_PURPLE + "<group> " + ChatColor.YELLOW + "get " + ChatColor.LIGHT_PURPLE + "<permission> " + ChatColor.YELLOW + "- Get the value of a permission for a rank");
                sender.sendMessage(ChatColor.YELLOW + "/perm group " + ChatColor.LIGHT_PURPLE + "<group> " + ChatColor.YELLOW + "set " + ChatColor.LIGHT_PURPLE + "<permission> " + ChatColor.AQUA + "[true/false] " + ChatColor.YELLOW + "- Set the value of a permission for a rank");
                sender.sendMessage(ChatColor.YELLOW + "/perm group " + ChatColor.LIGHT_PURPLE + "<group> " + ChatColor.YELLOW + "unset " + ChatColor.LIGHT_PURPLE + "<permission> " + ChatColor.YELLOW + "- Remove the value of a permission for a rank");
                sender.sendMessage(ChatColor.YELLOW + "/perm group " + ChatColor.LIGHT_PURPLE + "<group> " + ChatColor.YELLOW + "members " + ChatColor.YELLOW + "- List the members of a rank");
                return;
            case "list":
                sender.sendMessage(ChatColor.YELLOW + "/perm list " + ChatColor.LIGHT_PURPLE + "<what> " + ChatColor.GREEN + "- List groups");
                return;
            default:
                sender.sendMessage(ChatColor.YELLOW + "/perm player " + ChatColor.LIGHT_PURPLE + "<player> " + ChatColor.GREEN + "- Player commands");
                sender.sendMessage(ChatColor.YELLOW + "/perm group " + ChatColor.LIGHT_PURPLE + "<group> " + ChatColor.GREEN + "- Group commands");
                sender.sendMessage(ChatColor.YELLOW + "/perm list " + ChatColor.LIGHT_PURPLE + "<what> " + ChatColor.GREEN + "- List groups");
                sender.sendMessage(ChatColor.YELLOW + "/perm refresh " + ChatColor.GREEN + "- Refresh permissions for all groups");
        }
    }
}<|MERGE_RESOLUTION|>--- conflicted
+++ resolved
@@ -32,105 +32,37 @@
 
     @Override
     protected void handleCommandUnspecific(CommandSender sender, String[] args) throws CommandException {
-        Core.runTaskAsynchronously(() -> {
-            if (args.length == 1) {
-                String arg1 = args[0];
-                if (arg1.equalsIgnoreCase("refresh")) {
-                    Core.getPermissionManager().refresh(sender);
+        Core.runTaskAsynchronously(new Runnable() {
+            @Override
+            public void run() {
+                if (args.length == 1) {
+                    String arg1 = args[0];
+                    if (arg1.equalsIgnoreCase("refresh")) {
+                        Core.getPermissionManager().refresh(sender);
+                        return;
+                    }
+                    if (arg1.equalsIgnoreCase("list")) {
+                        sender.sendMessage(ChatColor.YELLOW + "Valid Usage: " + ChatColor.GREEN + "/perm list groups");
+                        return;
+                    }
+                    helpMenu(sender, arg1.equalsIgnoreCase("player") ? "player" : arg1.equalsIgnoreCase("group") ? "group" : arg1.equalsIgnoreCase("list") ? "list" : "main");
                     return;
                 }
-                if (arg1.equalsIgnoreCase("list")) {
-                    sender.sendMessage(ChatColor.YELLOW + "Valid Usage: " + ChatColor.GREEN + "/perm list groups");
-                    return;
-                }
-                helpMenu(sender, arg1.equalsIgnoreCase("player") ? "player" : arg1.equalsIgnoreCase("group") ? "group" : arg1.equalsIgnoreCase("list") ? "list" : "main");
-                return;
-            }
-            if (args.length == 2) {
-                String arg1 = args[0];
-                String arg2 = args[1];
-                if (arg1.equalsIgnoreCase("list")) {
-                    if (arg2.equalsIgnoreCase("groups")) {
-                        sender.sendMessage(ChatColor.LIGHT_PURPLE + "Palace Ranks:");
-                        for (Rank rank : Rank.values()) {
-                            sender.sendMessage(ChatColor.GREEN + "- " + rank.getTagColor() + rank.getName());
-                        }
-                        return;
-                    }
-                    helpMenu(sender, "list");
-                    return;
-                }
-            }
-            if (args.length == 3) {
-                String arg1 = args[0];
-                String arg2 = args[1];
-                String arg3 = args[2];
-                if (arg1.equalsIgnoreCase("player")) {
-                    if (arg3.equalsIgnoreCase("setgroup")) {
-                        helpMenu(sender, "player");
-                        return;
-                    }
-                    if (!Core.getSqlUtil().playerExists(arg2)) {
-                        sender.sendMessage(ChatColor.RED + "Player '" + arg2 + "' not found!");
-                        return;
-                    }
-                    if (arg3.equalsIgnoreCase("getgroup")) {
-                        Rank rank = Core.getSqlUtil().getRank(Core.getSqlUtil().getUniqueIdFromName(arg2));
-                        sender.sendMessage(ChatColor.BLUE + arg2 + ChatColor.YELLOW + " is in the " + rank.getFormattedName() + ChatColor.YELLOW + " group.");
-                        return;
-                    }
-                    helpMenu(sender, "player");
-                    return;
-                }
-                if (arg1.equalsIgnoreCase("group")) {
-                    Rank rank = Rank.fromString(arg2);
-                    if (arg3.equalsIgnoreCase("members")) {
-                        Core.getSqlUtil().getMembers(rank);
-                        return;
-                    }
-                    if (arg3.equalsIgnoreCase("perms")) {
-                        sender.sendMessage(ChatColor.GREEN + "Permissions of the " + rank.getFormattedName() + ChatColor.GREEN + "Rank:");
-                        for (Map.Entry<String, Boolean> perm : rank.getPermissions().entrySet()) {
-                            if (perm.getValue()) {
-                                sender.sendMessage(ChatColor.DARK_GREEN + "- " + ChatColor.YELLOW + perm.getKey() + " " + ChatColor.GREEN + "True");
-                            } else {
-                                sender.sendMessage(ChatColor.DARK_GREEN + "- " + ChatColor.YELLOW + perm.getKey() + " " + ChatColor.RED + "False");
-                            }
-                        }
-                        return;
-                    }
-                }
-<<<<<<< HEAD
-                helpMenu(sender, arg1.equalsIgnoreCase("group") ? "group" : arg1.equalsIgnoreCase("list") ? "list" : "main");
-                return;
-            }
-            if (args.length == 4) {
-                String type = args[0];
-                String playerName = args[1];
-                String action = args[2];
-                String rankName = args[3];
-                if (type.equalsIgnoreCase("player")) {
-                    if (!Core.getSqlUtil().playerExists(playerName)) {
-                        sender.sendMessage(ChatColor.RED + "Player not found!");
-                        return;
-                    }
-                    switch (action) {
-                        case "setgroup":
-                            Rank rank = Rank.fromString(rankName);
-                            Player tp = Bukkit.getPlayer(playerName);
-                            UUID uuid;
-                            if (tp != null) {
-                                uuid = tp.getUniqueId();
-                                Core.getPlayerManager().getPlayer(tp).setRank(rank);
-                            } else {
-                                uuid = Core.getSqlUtil().getUniqueIdFromName(playerName);
-                            }
-                            Core.getSqlUtil().setRank(uuid, rank);
-                            String source = sender instanceof Player ? sender.getName() : "Console on " + Core.getInstanceName();
-                            PacketRankChange packet = new PacketRankChange(uuid, rank, source);
-                            Core.getDashboardConnection().send(packet);
-                            sender.sendMessage(ChatColor.YELLOW + playerName + "'s rank has been changed to " + rank.getFormattedName());
-=======
+                if (args.length == 2) {
+                    String arg1 = args[0];
+                    String arg2 = args[1];
+                    if (arg1.equalsIgnoreCase("list")) {
+                        if (arg2.equalsIgnoreCase("groups")) {
+                            sender.sendMessage(ChatColor.LIGHT_PURPLE + "Palace Ranks:");
+                            for (Rank rank : Rank.values()) {
+                                sender.sendMessage(ChatColor.GREEN + "- " + rank.getTagColor() + rank.getName());
+                            }
+                            return;
+                        }
+                        helpMenu(sender, "list");
+                        return;
+                    }
+                }
                 if (args.length == 3) {
                     String arg1 = args[0];
                     String arg2 = args[1];
@@ -157,54 +89,18 @@
                         if (arg3.equalsIgnoreCase("members")) {
                             sender.sendMessage(ChatColor.GREEN + "Members of the rank " + rank.getFormattedName() + ":");
                             Core.getMongoHandler().getMembers(rank).forEach(s -> sender.sendMessage(ChatColor.AQUA + "- " + rank.getTagColor() + s));
->>>>>>> f33d816c
-                            return;
-                        case "get":
-                            final Rank currentRank2 = Core.getSqlUtil().getRank(Core.getSqlUtil().getUniqueIdFromName(playerName));
-                            Map<String, Boolean> permissions2 = currentRank2.getPermissions();
-                            if (!permissions2.containsKey(rankName)) {
-                                sender.sendMessage(currentRank2.getFormattedName() + ChatColor.YELLOW + " does not set " + ChatColor.RED + rankName);
-                                return;
-                            }
-                            if (permissions2.get(rankName)) {
-                                sender.sendMessage(currentRank2.getFormattedName() + ChatColor.YELLOW + " sets " + ChatColor.YELLOW + rankName + ChatColor.YELLOW + " to " + ChatColor.GREEN + "true");
-                            } else {
-                                sender.sendMessage(currentRank2.getFormattedName() + ChatColor.YELLOW + " sets " + ChatColor.YELLOW + rankName + ChatColor.YELLOW + " to " + ChatColor.RED + "false");
-                            }
-                            return;
-<<<<<<< HEAD
-                        default:
-                            helpMenu(sender, "player");
-                            return;
-                    }
-                }
-                if (type.equalsIgnoreCase("group")) {
-                    Rank rank = Rank.fromString(playerName);
-                    Map<String, Boolean> permissions = rank.getPermissions();
-                    switch (action) {
-                        case "get":
-                            if (!permissions.containsKey(rankName)) {
-                                sender.sendMessage(rank.getFormattedName() + ChatColor.YELLOW + " does not set " + ChatColor.RED + rankName);
-                                return;
-                            }
-                            if (permissions.get(rankName)) {
-                                sender.sendMessage(rank.getFormattedName() + ChatColor.YELLOW + " sets " + ChatColor.YELLOW + rankName + ChatColor.YELLOW + " to " + ChatColor.GREEN + ChatColor.BOLD + "true");
-                            } else {
-                                sender.sendMessage(rank.getFormattedName() + ChatColor.YELLOW + " sets " + ChatColor.YELLOW + rankName + ChatColor.YELLOW + " to " + ChatColor.RED + ChatColor.BOLD + "false");
-                            }
-                            return;
-                        case "set":
-                            Core.getSqlUtil().setPermission(rankName, rank, true);
-                            for (CPlayer tp : Core.getPlayerManager().getOnlinePlayers()) {
-                                if (tp.getRank().equals(rank)) {
-                                    Core.getPermissionManager().attachments.get(tp.getUniqueId()).setPermission(rankName, true);
-                                }
-                            }
-                            sender.sendMessage(rank.getFormattedName() + ChatColor.YELLOW + " now sets " + ChatColor.AQUA + rankName + ChatColor.YELLOW + " to " + ChatColor.GREEN + "" + ChatColor.BOLD + "true");
-                            return;
-                        case "unset":
-                            Core.getSqlUtil().unsetPermission(rankName, rank);
-=======
+                            return;
+                        }
+                        if (arg3.equalsIgnoreCase("perms")) {
+                            sender.sendMessage(ChatColor.GREEN + "Permissions of the " + rank.getFormattedName() + ChatColor.GREEN + "Rank:");
+                            for (Map.Entry<String, Boolean> perm : rank.getPermissions().entrySet()) {
+                                if (perm.getValue()) {
+                                    sender.sendMessage(ChatColor.DARK_GREEN + "- " + ChatColor.YELLOW + perm.getKey() + " " + ChatColor.GREEN + "True");
+                                } else {
+                                    sender.sendMessage(ChatColor.DARK_GREEN + "- " + ChatColor.YELLOW + perm.getKey() + " " + ChatColor.RED + "False");
+                                }
+                            }
+                            return;
                         }
                     }
                     helpMenu(sender, arg1.equalsIgnoreCase("group") ? "group" : arg1.equalsIgnoreCase("list") ? "list" : "main");
@@ -305,48 +201,24 @@
                         if (arg3.equalsIgnoreCase("set")) {
                             boolean value = arg5.equalsIgnoreCase("true");
                             Core.getMongoHandler().setPermission(arg4, rank, value);
->>>>>>> f33d816c
                             for (CPlayer tp : Core.getPlayerManager().getOnlinePlayers()) {
                                 if (tp.getRank().equals(rank)) {
-                                    Core.getPermissionManager().attachments.get(tp.getUniqueId()).unsetPermission(rankName);
-                                }
-                            }
-                            sender.sendMessage(rank.getFormattedName() + ChatColor.YELLOW + " does not set " + ChatColor.AQUA + rankName + ChatColor.YELLOW + " anymore");
-                            return;
-                        default:
-                            helpMenu(sender, "group");
-                            return;
-                    }
-                }
+                                    Core.getPermissionManager().attachments.get(tp.getUniqueId()).setPermission(arg4, true);
+                                }
+                            }
+                            if (value) {
+                                sender.sendMessage(rank.getFormattedName() + ChatColor.YELLOW + " now sets " + ChatColor.AQUA + arg4 + ChatColor.YELLOW + " to " + ChatColor.GREEN + "" + ChatColor.BOLD + "true");
+                                return;
+                            }
+                            sender.sendMessage(rank.getFormattedName() + ChatColor.YELLOW + " now sets " + ChatColor.AQUA + arg4 + ChatColor.YELLOW + " to " + ChatColor.RED + "" + ChatColor.BOLD + "false");
+                            return;
+                        }
+                        helpMenu(sender, "group");
+                        return;
+                    }
+                }
+                helpMenu(sender, "main");
             }
-            if (args.length == 5) {
-                String arg1 = args[0];
-                String arg2 = args[1];
-                String arg3 = args[2];
-                String arg4 = args[3];
-                String arg5 = args[4];
-                if (arg1.equalsIgnoreCase("group")) {
-                    Rank rank = Rank.fromString(arg2);
-                    if (arg3.equalsIgnoreCase("set")) {
-                        boolean value = arg5.equalsIgnoreCase("true");
-                        Core.getSqlUtil().setPermission(arg4, rank, value);
-                        for (CPlayer tp : Core.getPlayerManager().getOnlinePlayers()) {
-                            if (tp.getRank().equals(rank)) {
-                                Core.getPermissionManager().attachments.get(tp.getUniqueId()).setPermission(arg4, true);
-                            }
-                        }
-                        if (value) {
-                            sender.sendMessage(rank.getFormattedName() + ChatColor.YELLOW + " now sets " + ChatColor.AQUA + arg4 + ChatColor.YELLOW + " to " + ChatColor.GREEN + "" + ChatColor.BOLD + "true");
-                            return;
-                        }
-                        sender.sendMessage(rank.getFormattedName() + ChatColor.YELLOW + " now sets " + ChatColor.AQUA + arg4 + ChatColor.YELLOW + " to " + ChatColor.RED + "" + ChatColor.BOLD + "false");
-                        return;
-                    }
-                    helpMenu(sender, "group");
-                    return;
-                }
-            }
-            helpMenu(sender, "main");
         });
     }
 
