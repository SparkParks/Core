package network.palace.core.commands;

import network.palace.core.Core;
import network.palace.core.command.CommandException;
import network.palace.core.command.CommandMeta;
import network.palace.core.command.CommandPermission;
import network.palace.core.command.CoreCommand;
import network.palace.core.player.Rank;
import org.bukkit.Bukkit;
import org.bukkit.ChatColor;
import org.bukkit.command.CommandSender;
import org.bukkit.plugin.InvalidDescriptionException;
import org.bukkit.plugin.InvalidPluginException;
import org.bukkit.plugin.Plugin;
import org.bukkit.plugin.SimplePluginManager;
import org.bukkit.plugin.java.JavaPlugin;
import org.bukkit.plugin.java.JavaPluginLoader;

import java.io.File;
import java.lang.reflect.Field;
import java.util.List;

/**
 * The type Reload command.
 */
@CommandMeta(aliases = {"rl"}, description = "Reload individual Core plugins.")
@CommandPermission(rank = Rank.DEVELOPER)
public class ReloadCommand extends CoreCommand {

    /**
     * Instantiates a new Reload command.
     */
    public ReloadCommand() {
        super("reload");
    }

    @Override
    @SuppressWarnings("unchecked")
    protected void handleCommandUnspecific(CommandSender sender, String[] args) throws CommandException {
        if (args.length == 0) {
            sender.sendMessage(ChatColor.RED + "/reload [Plugin Name] <New Jar Name>");
            return;
        }
        String p = args[0];
        if (p.equalsIgnoreCase("core")) {
            Core.getResourceManager().reload();
<<<<<<< HEAD
            Core.getHonorManager().provideMappings(Core.getSqlUtil().getHonorMappings());
//            Core.getAchievementManager().reload();
            Core.getLanguageFormatter().reload();
=======
>>>>>>> f33d816c
            Core.getAchievementManager().reload();
            Core.getHonorManager().provideMappings(Core.getMongoHandler().getHonorMappings());
            sender.sendMessage(ChatColor.GREEN + "Core reloaded!");
            return;
        }
        JavaPlugin plugin = (JavaPlugin) Bukkit.getPluginManager().getPlugin(p);
        if (plugin == null) {
            sender.sendMessage(ChatColor.RED + "That plugin doesn't exist!");
            return;
        }
        if (!(plugin instanceof network.palace.core.plugin.Plugin)) {
            sender.sendMessage(ChatColor.RED + "Only Core plugins can be reloaded!");
            return;
        }
        network.palace.core.plugin.Plugin cp = (network.palace.core.plugin.Plugin) plugin;
        if (!cp.getInfo().canReload()) {
            sender.sendMessage(ChatColor.RED + "This plugin doesn't support reloading!");
            return;
        }
        final String name;
        if (args.length == 2) {
            name = args[1];
        } else {
            name = plugin.getName();
        }
        Bukkit.getScheduler().cancelTasks(plugin);
        JavaPluginLoader jpl = (JavaPluginLoader) plugin.getPluginLoader();
        jpl.disablePlugin(plugin);
        SimplePluginManager spm = (SimplePluginManager) Bukkit.getPluginManager();
        try {
            Field f = SimplePluginManager.class.getDeclaredField("plugins");
            f.setAccessible(true);
            List<Plugin> plugins = (List<Plugin>) f.get(spm);
            plugins.remove(plugin);
        } catch (NoSuchFieldException | IllegalAccessException e) {
            e.printStackTrace();
        }
        System.gc();
        File f = new File("plugins/" + name + ".jar");
        if (!f.exists()) {
            sender.sendMessage(ChatColor.RED + name + ".jar doesn't exist!");
            return;
        }
        Plugin np;
        try {
            np = Bukkit.getPluginManager().loadPlugin(f);
        } catch (InvalidPluginException | InvalidDescriptionException e) {
            sender.sendMessage(ChatColor.RED + "There was an error loading the plugin!");
            e.printStackTrace();
            return;
        }
        Bukkit.getPluginManager().enablePlugin(np);
        sender.sendMessage(ChatColor.GREEN + np.getName() + " has been reloaded!");
    }
}<|MERGE_RESOLUTION|>--- conflicted
+++ resolved
@@ -44,12 +44,9 @@
         String p = args[0];
         if (p.equalsIgnoreCase("core")) {
             Core.getResourceManager().reload();
-<<<<<<< HEAD
-            Core.getHonorManager().provideMappings(Core.getSqlUtil().getHonorMappings());
+//            Core.getHonorManager().provideMappings(Core.getSqlUtil().getHonorMappings());
 //            Core.getAchievementManager().reload();
             Core.getLanguageFormatter().reload();
-=======
->>>>>>> f33d816c
             Core.getAchievementManager().reload();
             Core.getHonorManager().provideMappings(Core.getMongoHandler().getHonorMappings());
             sender.sendMessage(ChatColor.GREEN + "Core reloaded!");
