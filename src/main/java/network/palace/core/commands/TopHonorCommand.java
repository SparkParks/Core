package network.palace.core.commands;

import network.palace.core.Core;
import network.palace.core.command.CommandException;
import network.palace.core.command.CommandMeta;
import network.palace.core.command.CommandPermission;
import network.palace.core.command.CoreCommand;
import network.palace.core.honor.TopHonorReport;
import network.palace.core.player.Rank;
import org.bukkit.ChatColor;
import org.bukkit.command.CommandSender;

import java.text.DecimalFormat;
import java.util.ArrayList;
import java.util.HashMap;

@CommandMeta(description = "View honor leaderboard")
@CommandPermission(rank = Rank.SETTLER)
public class TopHonorCommand extends CoreCommand {
    private final DecimalFormat format = new DecimalFormat("#,###");

    public TopHonorCommand() {
        super("tophonor");
    }

    @Override
    protected void handleCommandUnspecific(final CommandSender sender, final String[] args) throws CommandException {
        sender.sendMessage(ChatColor.GREEN + "Gathering leaderboard data...");
<<<<<<< HEAD
        Core.runTaskAsynchronously(() -> {
            int limit = 10;
            if (args.length > 0 && isInt(args[0]) && (limit = Integer.parseInt(args[0])) > 10) {
                limit = 10;
            }
            HashMap<Integer, TopHonorReport> map = Core.getSqlUtil().getTopHonor(limit);
            StringBuilder msg = new StringBuilder(ChatColor.GOLD + "Honor Leaderboard: Top " + limit + " Players\n");
            ArrayList<TopHonorReport> list = new ArrayList<>(map.values());
            for (int i = 0; i < map.size(); i++) {
                TopHonorReport report = list.get(i);
                msg.append(report.getPlace()).append(". ").append(report.getName()).append(": ").append(format(report.getHonor()));
                if (i <= map.size() - 1) {
                    msg.append("\n").append(ChatColor.GOLD);
=======
        Core.runTaskAsynchronously(new Runnable() {

            @Override
            public void run() {
                int limit = 10;
                if (args.length > 0 && isInt(args[0]) && (limit = Integer.parseInt(args[0])) > 10) {
                    limit = 10;
                }
                HashMap<Integer, TopHonorReport> map = Core.getMongoHandler().getTopHonor(limit);
                StringBuilder msg = new StringBuilder(ChatColor.GOLD + "Honor Leaderboard: Top " + limit + " Players\n");
                ArrayList<TopHonorReport> list = new ArrayList<>(map.values());
                for (int i = 0; i < map.size(); i++) {
                    TopHonorReport report = list.get(i);
                    msg.append(report.getPlace()).append(". ").append(report.getName()).append(": ").append(format(report.getHonor()));
                    if (i <= map.size() - 1) {
                        msg.append("\n").append(ChatColor.GOLD);
                    }
>>>>>>> f33d816c
                }
            }
            sender.sendMessage(msg.toString());
        });
    }

    private String format(int i) {
        return this.format.format(i);
    }

    private boolean isInt(String s) {
        try {
            Integer.parseInt(s);
            return true;
        } catch (NumberFormatException e) {
            return false;
        }
    }

}
<|MERGE_RESOLUTION|>--- conflicted
+++ resolved
@@ -26,13 +26,12 @@
     @Override
     protected void handleCommandUnspecific(final CommandSender sender, final String[] args) throws CommandException {
         sender.sendMessage(ChatColor.GREEN + "Gathering leaderboard data...");
-<<<<<<< HEAD
         Core.runTaskAsynchronously(() -> {
             int limit = 10;
             if (args.length > 0 && isInt(args[0]) && (limit = Integer.parseInt(args[0])) > 10) {
                 limit = 10;
             }
-            HashMap<Integer, TopHonorReport> map = Core.getSqlUtil().getTopHonor(limit);
+            HashMap<Integer, TopHonorReport> map = Core.getMongoHandler().getTopHonor(limit);
             StringBuilder msg = new StringBuilder(ChatColor.GOLD + "Honor Leaderboard: Top " + limit + " Players\n");
             ArrayList<TopHonorReport> list = new ArrayList<>(map.values());
             for (int i = 0; i < map.size(); i++) {
@@ -40,25 +39,6 @@
                 msg.append(report.getPlace()).append(". ").append(report.getName()).append(": ").append(format(report.getHonor()));
                 if (i <= map.size() - 1) {
                     msg.append("\n").append(ChatColor.GOLD);
-=======
-        Core.runTaskAsynchronously(new Runnable() {
-
-            @Override
-            public void run() {
-                int limit = 10;
-                if (args.length > 0 && isInt(args[0]) && (limit = Integer.parseInt(args[0])) > 10) {
-                    limit = 10;
-                }
-                HashMap<Integer, TopHonorReport> map = Core.getMongoHandler().getTopHonor(limit);
-                StringBuilder msg = new StringBuilder(ChatColor.GOLD + "Honor Leaderboard: Top " + limit + " Players\n");
-                ArrayList<TopHonorReport> list = new ArrayList<>(map.values());
-                for (int i = 0; i < map.size(); i++) {
-                    TopHonorReport report = list.get(i);
-                    msg.append(report.getPlace()).append(". ").append(report.getName()).append(": ").append(format(report.getHonor()));
-                    if (i <= map.size() - 1) {
-                        msg.append("\n").append(ChatColor.GOLD);
-                    }
->>>>>>> f33d816c
                 }
             }
             sender.sendMessage(msg.toString());
