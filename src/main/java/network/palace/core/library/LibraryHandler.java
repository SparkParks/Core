<<<<<<< HEAD
package network.palace.core.library;

import lombok.Getter;
import network.palace.core.Core;
import org.bukkit.ChatColor;
import org.bukkit.plugin.java.JavaPlugin;
import org.json.simple.JSONArray;
import org.json.simple.JSONObject;
import org.json.simple.parser.JSONParser;
import org.json.simple.parser.ParseException;

import java.io.File;
import java.io.IOException;
import java.io.InputStream;
import java.io.InputStreamReader;
import java.lang.reflect.Method;
import java.net.MalformedURLException;
import java.net.URL;
import java.net.URLClassLoader;
import java.nio.file.Files;
import java.nio.file.StandardCopyOption;
import java.util.HashSet;
import java.util.Set;

/**
 * The type Library handler.
 */
public final class LibraryHandler {

    /**
     * Load libraries.
     *
     * @param plugin the plugin
     */
    public static void loadLibraries(JavaPlugin plugin) {
        if (plugin == null) return;
        // Loop through list from json
        try {
            if (plugin.getClass().getResourceAsStream("/libraries.json") == null) return;
            JSONParser jsonParser = new JSONParser();
            JSONArray libraryArray = (JSONArray) jsonParser.parse(new InputStreamReader(plugin.getClass().getResourceAsStream("/libraries.json")));
            for (Object object : libraryArray) {
                JSONObject jsonObject = (JSONObject) object;
                MavenObject mavenObject;
                String groupId = (String) jsonObject.get("groupId");
                String artifactId = (String) jsonObject.get("artifactId");
                String version = (String) jsonObject.get("version");
                String repo = (String) jsonObject.get("repo");
                if (repo == null || repo.trim().isEmpty()) {
                    mavenObject = new MavenObject(groupId, artifactId, version);
                } else {
                    mavenObject = new MavenObject(groupId, artifactId, version, repo);
                }
                handle(plugin, mavenObject);
            }
        } catch (ParseException | IOException e) {
            Core.logMessage(plugin.getName(), ChatColor.RED + "Error parsing library for " + plugin.getName());
            e.printStackTrace();
        }
    }

    private static void handle(JavaPlugin plugin, MavenObject library) {
        Set<File> jars = new HashSet<>();
        try {
            File location = createAndGetWriteLocation(library);
            if (!location.exists()) {
                Core.logMessage(plugin.getName(), ChatColor.GRAY + "Downloading " + getFileName(library) + " from " + library.getRepo());
                try (InputStream inputStream = getUrl(library.getRepo(), library).openStream()) {
                    Files.copy(inputStream, location.toPath(), StandardCopyOption.REPLACE_EXISTING);
                }
            }
            jars.add(location);
        } catch (Exception e) {
            Core.logMessage(plugin.getName(), ChatColor.RED + "Could not load library " + library.getArtifactId());
            e.printStackTrace();
        }
        for (File jar : jars) {
            try {
                addFile(jar);
            } catch (IOException e) {
                Core.logMessage(plugin.getName(), ChatColor.RED + "Could not load jar file " + jar.getName());
                continue;
            }
            Core.logMessage(plugin.getName(), ChatColor.DARK_GREEN + "Loaded library " + jar.getName());
        }
    }

    private static URL getUrl(String repo, MavenObject library) throws MalformedURLException {
        return new URL(repo + "/" + getPath(library) + getFileName(library));
    }

    private static String getPath(MavenObject library) {
        return library.getGroupId().replaceAll("\\.", "/") + "/" + library.getArtifactId() + "/" + library.getVersion() + "/";
    }

    private static String getFileName(MavenObject library) {
        return library.getArtifactId() + "-" + library.getVersion() + ".jar";
    }

    private static File createAndGetWriteLocation(MavenObject library) throws IOException {
        File rootDir = new File(".libs");
        if ((!rootDir.exists() || !rootDir.isDirectory()) && !rootDir.mkdir()) {
            throw new IOException("Could not create root directory .libs");
        }
        File path = new File(rootDir, getPath(library));
        path.mkdirs();
        return new File(path, getFileName(library));
    }

    private static void addFile(File file) throws IOException {
        addURL(file.toURI().toURL());
    }

    private static void addURL(URL url) throws IOException {
        URLClassLoader sysLoader = Core.getInstance().getCoreClassLoader();
        Class<URLClassLoader> sysClass = URLClassLoader.class;
        try {
            Method method = sysClass.getDeclaredMethod("addURL", URL.class);
            method.setAccessible(true);
            method.invoke(sysLoader, url);
        } catch (Throwable t) {
            t.printStackTrace();
            throw new IOException("Error, could not add URL to system classloader");
        }
    }

    private static class MavenObject {
        @Getter private String groupId;
        @Getter private String artifactId;
        @Getter private String version;
        @Getter private String repo;

        /**
         * Instantiates a new Maven object.
         *
         * @param groupId    the group id
         * @param artifactId the artifact id
         * @param version    the version
         */
        MavenObject(String groupId, String artifactId, String version) {
            this(groupId, artifactId, version, "http://repo1.maven.org/maven2");
        }

        /**
         * Instantiates a new Maven object.
         *
         * @param groupId    the group id
         * @param artifactId the artifact id
         * @param version    the version
         * @param repo       the repo
         */
        MavenObject(String groupId, String artifactId, String version, String repo) {
            this.groupId = groupId;
            this.artifactId = artifactId;
            this.version = version;
            this.repo = repo;
        }
    }
}
=======
package network.palace.core.library;

import lombok.Getter;
import network.palace.core.Core;
import org.bukkit.ChatColor;
import org.bukkit.plugin.java.JavaPlugin;
import org.json.simple.JSONArray;
import org.json.simple.JSONObject;
import org.json.simple.parser.JSONParser;
import org.json.simple.parser.ParseException;

import java.io.File;
import java.io.IOException;
import java.io.InputStream;
import java.io.InputStreamReader;
import java.lang.reflect.Method;
import java.net.MalformedURLException;
import java.net.URL;
import java.net.URLClassLoader;
import java.nio.file.Files;
import java.nio.file.StandardCopyOption;
import java.util.HashSet;
import java.util.Set;

/**
 * The type Library handler.
 */
public final class LibraryHandler {

    /**
     * Load libraries.
     *
     * @param plugin the plugin
     */
    public static void loadLibraries(JavaPlugin plugin) {
        if (plugin == null) return;
        // Loop through list from json
        try {
            if (plugin.getClass().getResourceAsStream("/libraries.json") == null) return;
            JSONParser jsonParser = new JSONParser();
            JSONArray libraryArray = (JSONArray) jsonParser.parse(new InputStreamReader(plugin.getClass().getResourceAsStream("/libraries.json")));
            for (Object object : libraryArray) {
                JSONObject jsonObject = (JSONObject) object;
                MavenObject mavenObject;
                String groupId = (String) jsonObject.get("groupId");
                String artifactId = (String) jsonObject.get("artifactId");
                String version = (String) jsonObject.get("version");
                String repo = (String) jsonObject.get("repo");
                if (repo == null || repo.trim().isEmpty()) {
                    mavenObject = new MavenObject(groupId, artifactId, version);
                } else {
                    mavenObject = new MavenObject(groupId, artifactId, version, repo);
                }
                handle(plugin, mavenObject);
            }
        } catch (ParseException | IOException e) {
            Core.logMessage(plugin.getName(), ChatColor.RED + "Error parsing library for " + plugin.getName());
            e.printStackTrace();
        }
    }

    private static void handle(JavaPlugin plugin, MavenObject library) {
        Set<File> jars = new HashSet<>();
        try {
            File location = createAndGetWriteLocation(library);
            if (!location.exists()) {
                Core.logMessage(plugin.getName(), ChatColor.GRAY + "Downloading " + getFileName(library) + " from " + library.getRepo());
                try (InputStream inputStream = getUrl(library.getRepo(), library).openStream()) {
                    Files.copy(inputStream, location.toPath(), StandardCopyOption.REPLACE_EXISTING);
                }
            }
            jars.add(location);
        } catch (Exception e) {
            Core.logMessage(plugin.getName(), ChatColor.RED + "Could not load library " + library.getArtifactId());
            e.printStackTrace();
        }
        for (File jar : jars) {
            try {
                addFile(jar);
            } catch (IOException e) {
                Core.logMessage(plugin.getName(), ChatColor.RED + "Could not load jar file " + jar.getName());
                continue;
            }
            Core.logMessage(plugin.getName(), ChatColor.DARK_GREEN + "Loaded library " + jar.getName());
        }
    }

    private static URL getUrl(String repo, MavenObject library) throws MalformedURLException {
        return new URL(repo + "/" + getPath(library) + getFileName(library));
    }

    private static String getPath(MavenObject library) {
        return library.getGroupId().replaceAll("\\.", "/") + "/" + library.getArtifactId() + "/" + library.getVersion() + "/";
    }

    private static String getFileName(MavenObject library) {
        return library.getArtifactId() + "-" + library.getVersion() + ".jar";
    }

    private static File createAndGetWriteLocation(MavenObject library) throws IOException {
        File rootDir = new File(".libs");
        if ((!rootDir.exists() || !rootDir.isDirectory()) && !rootDir.mkdir()) {
            throw new IOException("Could not create root directory .libs");
        }
        File path = new File(rootDir, getPath(library));
        path.mkdirs();
        return new File(path, getFileName(library));
    }

    private static void addFile(File file) throws IOException {
        addURL(file.toURI().toURL());
    }

    private static void addURL(URL url) throws IOException {
        // Check if this is already loaded
        URLClassLoader sysLoader = (URLClassLoader) ClassLoader.getSystemClassLoader();
        Class<URLClassLoader> sysClass = URLClassLoader.class;
        try {
            Method method = sysClass.getDeclaredMethod("addURL", URL.class);
            method.setAccessible(true);
            method.invoke(sysLoader, url);
        } catch (Throwable t) {
            t.printStackTrace();
            throw new IOException("Error, could not add URL to system classloader");
        }
    }

    private static class MavenObject {
        @Getter private String groupId;
        @Getter private String artifactId;
        @Getter private String version;
        @Getter private String repo;

        /**
         * Instantiates a new Maven object.
         *
         * @param groupId    the group id
         * @param artifactId the artifact id
         * @param version    the version
         */
        MavenObject(String groupId, String artifactId, String version) {
            this(groupId, artifactId, version, "https://repo1.maven.org/maven2");
        }

        /**
         * Instantiates a new Maven object.
         *
         * @param groupId    the group id
         * @param artifactId the artifact id
         * @param version    the version
         * @param repo       the repo
         */
        MavenObject(String groupId, String artifactId, String version, String repo) {
            this.groupId = groupId;
            this.artifactId = artifactId;
            this.version = version;
            this.repo = repo;
        }
    }
}
>>>>>>> 17bb4609
<|MERGE_RESOLUTION|>--- conflicted
+++ resolved
@@ -1,4 +1,3 @@
-<<<<<<< HEAD
 package network.palace.core.library;
 
 import lombok.Getter;
@@ -139,167 +138,6 @@
          * @param version    the version
          */
         MavenObject(String groupId, String artifactId, String version) {
-            this(groupId, artifactId, version, "http://repo1.maven.org/maven2");
-        }
-
-        /**
-         * Instantiates a new Maven object.
-         *
-         * @param groupId    the group id
-         * @param artifactId the artifact id
-         * @param version    the version
-         * @param repo       the repo
-         */
-        MavenObject(String groupId, String artifactId, String version, String repo) {
-            this.groupId = groupId;
-            this.artifactId = artifactId;
-            this.version = version;
-            this.repo = repo;
-        }
-    }
-}
-=======
-package network.palace.core.library;
-
-import lombok.Getter;
-import network.palace.core.Core;
-import org.bukkit.ChatColor;
-import org.bukkit.plugin.java.JavaPlugin;
-import org.json.simple.JSONArray;
-import org.json.simple.JSONObject;
-import org.json.simple.parser.JSONParser;
-import org.json.simple.parser.ParseException;
-
-import java.io.File;
-import java.io.IOException;
-import java.io.InputStream;
-import java.io.InputStreamReader;
-import java.lang.reflect.Method;
-import java.net.MalformedURLException;
-import java.net.URL;
-import java.net.URLClassLoader;
-import java.nio.file.Files;
-import java.nio.file.StandardCopyOption;
-import java.util.HashSet;
-import java.util.Set;
-
-/**
- * The type Library handler.
- */
-public final class LibraryHandler {
-
-    /**
-     * Load libraries.
-     *
-     * @param plugin the plugin
-     */
-    public static void loadLibraries(JavaPlugin plugin) {
-        if (plugin == null) return;
-        // Loop through list from json
-        try {
-            if (plugin.getClass().getResourceAsStream("/libraries.json") == null) return;
-            JSONParser jsonParser = new JSONParser();
-            JSONArray libraryArray = (JSONArray) jsonParser.parse(new InputStreamReader(plugin.getClass().getResourceAsStream("/libraries.json")));
-            for (Object object : libraryArray) {
-                JSONObject jsonObject = (JSONObject) object;
-                MavenObject mavenObject;
-                String groupId = (String) jsonObject.get("groupId");
-                String artifactId = (String) jsonObject.get("artifactId");
-                String version = (String) jsonObject.get("version");
-                String repo = (String) jsonObject.get("repo");
-                if (repo == null || repo.trim().isEmpty()) {
-                    mavenObject = new MavenObject(groupId, artifactId, version);
-                } else {
-                    mavenObject = new MavenObject(groupId, artifactId, version, repo);
-                }
-                handle(plugin, mavenObject);
-            }
-        } catch (ParseException | IOException e) {
-            Core.logMessage(plugin.getName(), ChatColor.RED + "Error parsing library for " + plugin.getName());
-            e.printStackTrace();
-        }
-    }
-
-    private static void handle(JavaPlugin plugin, MavenObject library) {
-        Set<File> jars = new HashSet<>();
-        try {
-            File location = createAndGetWriteLocation(library);
-            if (!location.exists()) {
-                Core.logMessage(plugin.getName(), ChatColor.GRAY + "Downloading " + getFileName(library) + " from " + library.getRepo());
-                try (InputStream inputStream = getUrl(library.getRepo(), library).openStream()) {
-                    Files.copy(inputStream, location.toPath(), StandardCopyOption.REPLACE_EXISTING);
-                }
-            }
-            jars.add(location);
-        } catch (Exception e) {
-            Core.logMessage(plugin.getName(), ChatColor.RED + "Could not load library " + library.getArtifactId());
-            e.printStackTrace();
-        }
-        for (File jar : jars) {
-            try {
-                addFile(jar);
-            } catch (IOException e) {
-                Core.logMessage(plugin.getName(), ChatColor.RED + "Could not load jar file " + jar.getName());
-                continue;
-            }
-            Core.logMessage(plugin.getName(), ChatColor.DARK_GREEN + "Loaded library " + jar.getName());
-        }
-    }
-
-    private static URL getUrl(String repo, MavenObject library) throws MalformedURLException {
-        return new URL(repo + "/" + getPath(library) + getFileName(library));
-    }
-
-    private static String getPath(MavenObject library) {
-        return library.getGroupId().replaceAll("\\.", "/") + "/" + library.getArtifactId() + "/" + library.getVersion() + "/";
-    }
-
-    private static String getFileName(MavenObject library) {
-        return library.getArtifactId() + "-" + library.getVersion() + ".jar";
-    }
-
-    private static File createAndGetWriteLocation(MavenObject library) throws IOException {
-        File rootDir = new File(".libs");
-        if ((!rootDir.exists() || !rootDir.isDirectory()) && !rootDir.mkdir()) {
-            throw new IOException("Could not create root directory .libs");
-        }
-        File path = new File(rootDir, getPath(library));
-        path.mkdirs();
-        return new File(path, getFileName(library));
-    }
-
-    private static void addFile(File file) throws IOException {
-        addURL(file.toURI().toURL());
-    }
-
-    private static void addURL(URL url) throws IOException {
-        // Check if this is already loaded
-        URLClassLoader sysLoader = (URLClassLoader) ClassLoader.getSystemClassLoader();
-        Class<URLClassLoader> sysClass = URLClassLoader.class;
-        try {
-            Method method = sysClass.getDeclaredMethod("addURL", URL.class);
-            method.setAccessible(true);
-            method.invoke(sysLoader, url);
-        } catch (Throwable t) {
-            t.printStackTrace();
-            throw new IOException("Error, could not add URL to system classloader");
-        }
-    }
-
-    private static class MavenObject {
-        @Getter private String groupId;
-        @Getter private String artifactId;
-        @Getter private String version;
-        @Getter private String repo;
-
-        /**
-         * Instantiates a new Maven object.
-         *
-         * @param groupId    the group id
-         * @param artifactId the artifact id
-         * @param version    the version
-         */
-        MavenObject(String groupId, String artifactId, String version) {
             this(groupId, artifactId, version, "https://repo1.maven.org/maven2");
         }
 
@@ -318,5 +156,4 @@
             this.repo = repo;
         }
     }
-}
->>>>>>> 17bb4609
+}